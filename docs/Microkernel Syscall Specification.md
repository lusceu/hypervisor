## Table of Contents <!-- omit in toc -->

- [1. Introduction](#1-introduction)
  - [1.1. Reserved Values](#11-reserved-values)
  - [1.2. Document Revision](#12-document-revision)
  - [1.3. Glossary](#13-glossary)
  - [1.4. Scalar Types](#14-scalar-types)
  - [1.5. Memory Address Types](#15-memory-address-types)
  - [1.6. ID Types](#16-id-types)
  - [1.7. Constants, Structures, Enumerations, and Bit Fields](#17-constants-structures-enumerations-and-bit-fields)
    - [1.7.1. Null](#171-null)
    - [1.7.2. Handle Type](#172-handle-type)
    - [1.7.3. Register Type](#173-register-type)
    - [1.7.4. Exit Type](#174-exit-type)
    - [1.7.5. Bootstrap Callback Handler Type](#175-bootstrap-callback-handler-type)
    - [1.7.6. VMExit Callback Handler Type](#176-vmexit-callback-handler-type)
    - [1.7.7. Fast Fail Callback Handler Type](#177-fast-fail-callback-handler-type)
  - [1.8. Endianness](#18-endianness)
- [2. Syscall Interface](#2-syscall-interface)
  - [2.1. Legal Syscall Environments](#21-legal-syscall-environments)
  - [2.2. Syscall Status Codes](#22-syscall-status-codes)
    - [2.2.1. BF_STATUS_SUCCESS, VALUE=0](#221-bf_status_success-value0)
    - [2.2.2. BF_STATUS_FAILURE, VALUE=1](#222-bf_status_failure-value1)
    - [2.2.3. BF_STATUS_INVALID_PERM, VALUE=2](#223-bf_status_invalid_perm-value2)
    - [2.2.4. BF_STATUS_INVALID_PARAMS, VALUE=3](#224-bf_status_invalid_params-value3)
  - [2.3. Syscall Inputs](#23-syscall-inputs)
  - [2.4. Syscall Outputs](#24-syscall-outputs)
  - [2.5. Syscall Opcodes](#25-syscall-opcodes)
    - [2.5.1. Control Support](#251-control-support)
    - [2.5.2. Handle Support](#252-handle-support)
    - [2.5.3. Debug Support](#253-debug-support)
    - [2.5.4. Callback Support](#254-callback-support)
    - [2.5.5. VM Support](#255-vm-support)
    - [2.5.6. VP Support](#256-vp-support)
    - [2.5.7. VPS Support](#257-vps-support)
    - [2.5.8. Intrinsic Support](#258-intrinsic-support)
<<<<<<< HEAD
    - [2.5.9. Syscall Specification IDs](#259-syscall-specification-ids)
  - [2.6. Control Syscalls](#26-control-syscalls)
    - [2.6.1. bf_control_op_exit, OP=0x0, IDX=0x0](#261-bf_control_op_exit-op0x0-idx0x0)
    - [2.6.2. bf_control_op_thread_id, OP=0x0, IDX=0x1](#262-bf_control_op_thread_id-op0x0-idx0x1)
    - [2.6.3. bf_control_op_ppid, OP=0x0, IDX=0x2](#263-bf_control_op_ppid-op0x0-idx0x2)
  - [2.7. Handle Syscalls](#27-handle-syscalls)
    - [2.7.1. bf_handle_op_open_handle, OP=0x1, IDX=0x0](#271-bf_handle_op_open_handle-op0x1-idx0x0)
    - [2.7.2. bf_handle_op_close_handle, OP=0x1, IDX=0x1](#272-bf_handle_op_close_handle-op0x1-idx0x1)
    - [2.7.3. bf_handle_op_version, OP=0x1, IDX=0x2](#273-bf_handle_op_version-op0x1-idx0x2)
  - [2.8. Debug Syscalls](#28-debug-syscalls)
    - [2.8.1. bf_debug_op_out, OP=0x2, IDX=0x0](#281-bf_debug_op_out-op0x2-idx0x0)
    - [2.8.2. bf_debug_op_dump_vm, OP=0x2, IDX=0x1](#282-bf_debug_op_dump_vm-op0x2-idx0x1)
    - [2.8.3. bf_debug_op_dump_vp, OP=0x2, IDX=0x2](#283-bf_debug_op_dump_vp-op0x2-idx0x2)
    - [2.8.4. bf_debug_op_dump_vmexit_log, OP=0x2, IDX=0x3](#284-bf_debug_op_dump_vmexit_log-op0x2-idx0x3)
    - [2.8.5. bf_debug_op_dump_memory_maps, OP=0x2, IDX=0x4](#285-bf_debug_op_dump_memory_maps-op0x2-idx0x4)
    - [2.8.6. bf_debug_op_write_c, OP=0x2, IDX=0x5](#286-bf_debug_op_write_c-op0x2-idx0x5)
    - [2.8.7. bf_debug_op_write_str, OP=0x2, IDX=0x6](#287-bf_debug_op_write_str-op0x2-idx0x6)
  - [2.9. Callback Syscalls](#29-callback-syscalls)
    - [2.9.1. bf_callback_op_wait, OP=0x3, IDX=0x0](#291-bf_callback_op_wait-op0x3-idx0x0)
    - [2.9.3. bf_callback_op_register_bootstrap, OP=0x3, IDX=0x2](#293-bf_callback_op_register_bootstrap-op0x3-idx0x2)
    - [2.9.3. bf_callback_op_register_vmexit, OP=0x3, IDX=0x3](#293-bf_callback_op_register_vmexit-op0x3-idx0x3)
    - [2.9.3. bf_callback_op_register_fail, OP=0x3, IDX=0x4](#293-bf_callback_op_register_fail-op0x3-idx0x4)
  - [2.10. Virtual Machine (VM)](#210-virtual-machine-vm)
  - [2.11. Virtual Machine ID (VMID)](#211-virtual-machine-id-vmid)
  - [2.12. Virtual Machine Syscalls](#212-virtual-machine-syscalls)
    - [2.12.1. bf_vm_op_create_vm, OP=0x4, IDX=0x0](#2121-bf_vm_op_create_vm-op0x4-idx0x0)
    - [2.12.2. bf_vm_op_destroy_vm, OP=0x4, IDX=0x1](#2122-bf_vm_op_destroy_vm-op0x4-idx0x1)
  - [2.13. Virtual Processor (VP)](#213-virtual-processor-vp)
  - [2.14. Virtual Processor ID (VPID)](#214-virtual-processor-id-vpid)
  - [2.15. Virtual Processor Syscalls](#215-virtual-processor-syscalls)
    - [2.15.1. bf_vp_op_create_vp, OP=0x5, IDX=0x0](#2151-bf_vp_op_create_vp-op0x5-idx0x0)
    - [2.15.2. bf_vp_op_destroy_vp, OP=0x5, IDX=0x1](#2152-bf_vp_op_destroy_vp-op0x5-idx0x1)
  - [2.16. VPS Syscalls](#216-vps-syscalls)
    - [2.16.1. bf_vps_op_create_vps, OP=0x6, IDX=0x0](#2161-bf_vps_op_create_vps-op0x6-idx0x0)
    - [2.16.2. bf_vps_op_destroy_vps, OP=0x6, IDX=0x1](#2162-bf_vps_op_destroy_vps-op0x6-idx0x1)
    - [2.16.1. bf_vps_op_init_as_root, OP=0x6, IDX=0x2](#2161-bf_vps_op_init_as_root-op0x6-idx0x2)
    - [2.16.1. bf_vps_op_read8, OP=0x6, IDX=0x3](#2161-bf_vps_op_read8-op0x6-idx0x3)
    - [2.16.1. bf_vps_op_read16, OP=0x6, IDX=0x4](#2161-bf_vps_op_read16-op0x6-idx0x4)
    - [2.16.1. bf_vps_op_read32, OP=0x6, IDX=0x5](#2161-bf_vps_op_read32-op0x6-idx0x5)
    - [2.16.1. bf_vps_op_read64, OP=0x6, IDX=0x6](#2161-bf_vps_op_read64-op0x6-idx0x6)
    - [2.16.1. bf_vps_op_write8, OP=0x6, IDX=0x7](#2161-bf_vps_op_write8-op0x6-idx0x7)
    - [2.16.1. bf_vps_op_write16, OP=0x6, IDX=0x8](#2161-bf_vps_op_write16-op0x6-idx0x8)
    - [2.16.1. bf_vps_op_write32, OP=0x6, IDX=0x9](#2161-bf_vps_op_write32-op0x6-idx0x9)
    - [2.16.1. bf_vps_op_write64, OP=0x6, IDX=0xA](#2161-bf_vps_op_write64-op0x6-idx0xa)
    - [2.16.1. bf_vps_op_read_reg, OP=0x6, IDX=0xB](#2161-bf_vps_op_read_reg-op0x6-idx0xb)
    - [2.16.1. bf_vps_op_write_reg, OP=0x6, IDX=0xC](#2161-bf_vps_op_write_reg-op0x6-idx0xc)
    - [2.15.1. bf_vps_op_run, OP=0x5, IDX=0xD](#2151-bf_vps_op_run-op0x5-idx0xd)
    - [2.15.1. bf_vps_op_advance_ip, OP=0x5, IDX=0xE](#2151-bf_vps_op_advance_ip-op0x5-idx0xe)
    - [2.15.1. bf_vps_op_promote, OP=0x5, IDX=0xF](#2151-bf_vps_op_promote-op0x5-idx0xf)
    - [2.16.1. bf_intrinsic_op_rdmsr, OP=0x7, IDX=0x0](#2161-bf_intrinsic_op_rdmsr-op0x7-idx0x0)
    - [2.16.1. bf_intrinsic_op_wrmsr, OP=0x7, IDX=0x1](#2161-bf_intrinsic_op_wrmsr-op0x7-idx0x1)
=======
    - [2.5.9. Mem Support](#259-mem-support)
    - [2.5.10. Syscall Specification IDs](#2510-syscall-specification-ids)
  - [2.6. Thread Local Storage](#26-thread-local-storage)
    - [2.6.1. TLS Offsets](#261-tls-offsets)
  - [2.7. Control Syscalls](#27-control-syscalls)
    - [2.7.1. bf_control_op_exit, OP=0x0, IDX=0x0](#271-bf_control_op_exit-op0x0-idx0x0)
  - [2.8. Handle Syscalls](#28-handle-syscalls)
    - [2.8.1. bf_handle_op_open_handle, OP=0x1, IDX=0x0](#281-bf_handle_op_open_handle-op0x1-idx0x0)
    - [2.8.2. bf_handle_op_close_handle, OP=0x1, IDX=0x1](#282-bf_handle_op_close_handle-op0x1-idx0x1)
  - [2.9. Debug Syscalls](#29-debug-syscalls)
    - [2.9.1. bf_debug_op_out, OP=0x2, IDX=0x0](#291-bf_debug_op_out-op0x2-idx0x0)
    - [2.9.2. bf_debug_op_dump_vm, OP=0x2, IDX=0x1](#292-bf_debug_op_dump_vm-op0x2-idx0x1)
    - [2.9.3. bf_debug_op_dump_vp, OP=0x2, IDX=0x2](#293-bf_debug_op_dump_vp-op0x2-idx0x2)
    - [2.9.4. bf_debug_op_dump_vps, OP=0x2, IDX=0x3](#294-bf_debug_op_dump_vps-op0x2-idx0x3)
    - [2.9.5. bf_debug_op_dump_vmexit_log, OP=0x2, IDX=0x4](#295-bf_debug_op_dump_vmexit_log-op0x2-idx0x4)
    - [2.9.6. bf_debug_op_write_c, OP=0x2, IDX=0x5](#296-bf_debug_op_write_c-op0x2-idx0x5)
    - [2.9.7. bf_debug_op_write_str, OP=0x2, IDX=0x6](#297-bf_debug_op_write_str-op0x2-idx0x6)
  - [2.10. Callback Syscalls](#210-callback-syscalls)
    - [2.10.1. bf_callback_op_wait, OP=0x3, IDX=0x0](#2101-bf_callback_op_wait-op0x3-idx0x0)
    - [2.10.2. bf_callback_op_register_bootstrap, OP=0x3, IDX=0x2](#2102-bf_callback_op_register_bootstrap-op0x3-idx0x2)
    - [2.10.3. bf_callback_op_register_vmexit, OP=0x3, IDX=0x3](#2103-bf_callback_op_register_vmexit-op0x3-idx0x3)
    - [2.10.4. bf_callback_op_register_fail, OP=0x3, IDX=0x4](#2104-bf_callback_op_register_fail-op0x3-idx0x4)
  - [2.11. Virtual Machine Syscalls](#211-virtual-machine-syscalls)
    - [2.11.1. Virtual Machine ID (VMID)](#2111-virtual-machine-id-vmid)
    - [2.11.2. bf_vm_op_create_vm, OP=0x4, IDX=0x0](#2112-bf_vm_op_create_vm-op0x4-idx0x0)
    - [2.11.3. bf_vm_op_destroy_vm, OP=0x4, IDX=0x1](#2113-bf_vm_op_destroy_vm-op0x4-idx0x1)
  - [2.12. Virtual Processor Syscalls](#212-virtual-processor-syscalls)
    - [2.12.1. Virtual Processor ID (VPID)](#2121-virtual-processor-id-vpid)
    - [2.12.2. bf_vp_op_create_vp, OP=0x5, IDX=0x0](#2122-bf_vp_op_create_vp-op0x5-idx0x0)
    - [2.12.3. bf_vp_op_destroy_vp, OP=0x5, IDX=0x1](#2123-bf_vp_op_destroy_vp-op0x5-idx0x1)
    - [2.12.4. Virtual Processor State Syscalls](#2124-virtual-processor-state-syscalls)
    - [2.12.5. Virtual Processor State ID (VPSID)](#2125-virtual-processor-state-id-vpsid)
    - [2.12.6. bf_vps_op_create_vps, OP=0x6, IDX=0x0](#2126-bf_vps_op_create_vps-op0x6-idx0x0)
    - [2.12.7. bf_vps_op_destroy_vps, OP=0x6, IDX=0x1](#2127-bf_vps_op_destroy_vps-op0x6-idx0x1)
    - [2.12.8. bf_vps_op_init_as_root, OP=0x6, IDX=0x2](#2128-bf_vps_op_init_as_root-op0x6-idx0x2)
    - [2.12.9. bf_vps_op_read8, OP=0x6, IDX=0x3](#2129-bf_vps_op_read8-op0x6-idx0x3)
    - [2.12.10. bf_vps_op_read16, OP=0x6, IDX=0x4](#21210-bf_vps_op_read16-op0x6-idx0x4)
    - [2.12.11. bf_vps_op_read32, OP=0x6, IDX=0x5](#21211-bf_vps_op_read32-op0x6-idx0x5)
    - [2.12.12. bf_vps_op_read64, OP=0x6, IDX=0x6](#21212-bf_vps_op_read64-op0x6-idx0x6)
    - [2.12.13. bf_vps_op_write8, OP=0x6, IDX=0x7](#21213-bf_vps_op_write8-op0x6-idx0x7)
    - [2.12.14. bf_vps_op_write16, OP=0x6, IDX=0x8](#21214-bf_vps_op_write16-op0x6-idx0x8)
    - [2.12.15. bf_vps_op_write32, OP=0x6, IDX=0x9](#21215-bf_vps_op_write32-op0x6-idx0x9)
    - [2.12.16. bf_vps_op_write64, OP=0x6, IDX=0xA](#21216-bf_vps_op_write64-op0x6-idx0xa)
    - [2.12.17. bf_vps_op_read_reg, OP=0x6, IDX=0xB](#21217-bf_vps_op_read_reg-op0x6-idx0xb)
    - [2.12.18. bf_vps_op_write_reg, OP=0x6, IDX=0xC](#21218-bf_vps_op_write_reg-op0x6-idx0xc)
    - [2.12.19. bf_vps_op_run, OP=0x5, IDX=0xD](#21219-bf_vps_op_run-op0x5-idx0xd)
    - [2.12.20. bf_vps_op_run_current, OP=0x5, IDX=0xE](#21220-bf_vps_op_run_current-op0x5-idx0xe)
    - [2.12.21. bf_vps_op_advance_ip, OP=0x5, IDX=0xF](#21221-bf_vps_op_advance_ip-op0x5-idx0xf)
    - [2.12.22. bf_vps_op_advance_ip_and_run_current, OP=0x5, IDX=0x10](#21222-bf_vps_op_advance_ip_and_run_current-op0x5-idx0x10)
    - [2.12.23. bf_vps_op_promote, OP=0x5, IDX=0x11](#21223-bf_vps_op_promote-op0x5-idx0x11)
  - [2.13. Intrinsic Syscalls](#213-intrinsic-syscalls)
    - [2.13.1. bf_intrinsic_op_read_msr, OP=0x7, IDX=0x0](#2131-bf_intrinsic_op_read_msr-op0x7-idx0x0)
    - [2.13.2. bf_intrinsic_op_write_msr, OP=0x7, IDX=0x1](#2132-bf_intrinsic_op_write_msr-op0x7-idx0x1)
  - [2.14. Mem Syscalls](#214-mem-syscalls)
    - [2.14.1. bf_mem_op_alloc_page, OP=0x7, IDX=0x0](#2141-bf_mem_op_alloc_page-op0x7-idx0x0)
    - [2.14.2. bf_mem_op_free_page, OP=0x7, IDX=0x1](#2142-bf_mem_op_free_page-op0x7-idx0x1)
    - [2.14.3. bf_mem_op_alloc_huge, OP=0x7, IDX=0x2](#2143-bf_mem_op_alloc_huge-op0x7-idx0x2)
    - [2.14.4. bf_mem_op_free_huge, OP=0x7, IDX=0x3](#2144-bf_mem_op_free_huge-op0x7-idx0x3)
    - [2.14.5. bf_mem_op_alloc_heap, OP=0x7, IDX=0x4](#2145-bf_mem_op_alloc_heap-op0x7-idx0x4)
    - [2.14.6. bf_mem_op_free_heap, OP=0x7, IDX=0x5](#2146-bf_mem_op_free_heap-op0x7-idx0x5)
    - [2.14.7. bf_mem_op_virt_to_phys, OP=0x7, IDX=0x6](#2147-bf_mem_op_virt_to_phys-op0x7-idx0x6)
>>>>>>> 3a8b732d

# 1. Introduction

TBD

This specification is specific to 64bit Intel and AMD processors conforming to the amd64 specification. Future revisions of this specification may include ARM64 conforming to the aarch64 specification as well.

## 1.1. Reserved Values

| Name | Description |
| :--- | :---------- |
| REVZ | reserved zero |
| REVI | reserved ignore |

## 1.2. Document Revision

| Version | Description |
| :------ | :---------- |
| Mk#1 | The initial version of this specification |

## 1.3. Glossary

| Abbreviation | Description |
| :----------- | :---------- |
| VM | Virtual Machine |
| VP | Virtual Processor |
| VPS | Virtual Processor State |
| PP | Physical Processor |
| VMID | Virtual Machine Identifier |
| VPID | Virtual Processor Identifier |
| VPSID | Virtual Processor State Identifier |
| PPID | Physical Processor Identifier |
| OS | Operating System |
| BIOS | Basic Input/Output System |
| UEFI | Unified Extensible Firmware Interface |
| SPA | A System Physical Address (SPA) refers to a physical address as seen by the system without the addition of virtualization |
| GPA | A Guest Physical Address (GPA) refers to a physical address as seen by a VM and requires a translation to convert to a SPA |
| GVA | A Guest Virtual Address (GVA) refers to a virtual address as seen by a VM and requires a guest controlled translation to convert to a GPA |
| Page Aligned | A region of memory whose address is divisible by 0x1000 |
| Page | A page aligned region of memory that is 0x1000 bytes in size |

## 1.4. Scalar Types

| Name | Type | Description |
| :--- | :--- | :-----------|
| bf_status_t | uint64_t | Defines the type used for returning status from a function |
| bf_uint8_t | uint8_t | Defines an unsigned 8bit integer |
| bf_uint16_t | uint16_t | Defines an unsigned 16bit integer |
| bf_uint32_t | uint32_t | Defines an unsigned 32bit integer |
| bf_uint64_t | uint64_t | Defines an unsigned 64bit integer |
| bf_ptr_t | void const * | Defines a raw pointer type |

## 1.5. Memory Address Types

| Name | Type |
| :--- | :--- |
| System Physical Address (SPA) | bf_uint64_t |
| Guest Physical Address (GPA) | bf_uint64_t |
| Guest Virtual Address (GVA) | bf_uint64_t |

## 1.6. ID Types

| Name | Type |
| :--- | :--- |
| Virtual Machine ID (VMID) | bf_uint64_t |
| Virtual Processor ID (VPID) | bf_uint64_t |
| Virtual Processor State ID (VPSID) | bf_uint64_t |
| Physical Processor ID (PPID) | bf_uint64_t |

## 1.7. Constants, Structures, Enumerations, and Bit Fields

### 1.7.1. Null

**const, void *: BF_NULL**
| Value | Description |
| :---- | :---------- |
| 0 | Defines the value of a null pointer |

### 1.7.2. Handle Type

The bf_handle_t structure is an opaque structure containing the handle used by most of the syscalls in this specification. The opaque structure is used internally by the C wrapper interface and should not be accessed directly. The C wrapper is allowed to redefine the internal layout of this structure at any time (e.g., the C wrapper might provide an alternative layout for unit testing).

**struct: bf_handle_t**
| Name | Type | Offset | Size | Description |
| :--- | :--- | :----- | :--- | :---------- |
| hndl | bf_uint64_t | 0x0 | 8 bytes | The handle returned by bf_handle_op_open_handle |

### 1.7.3. Register Type

Defines which register a syscall is requesting.

**enum, bf_uint64_t: bf_reg_t**
| Name | Value | Description |
| :--- | :---- | :---------- |
| bf_reg_t_rax | 0 | defines the rax register |
| bf_reg_t_rbx | 1 | defines the rbx register |
| bf_reg_t_rcx | 2 | defines the rcx register |
| bf_reg_t_rdx | 3 | defines the rdx register |
| bf_reg_t_rbp | 4 | defines the rbp register |
| bf_reg_t_rsi | 5 | defines the rsi register |
| bf_reg_t_rdi | 6 | defines the rdi register |
| bf_reg_t_r8 | 7 | defines the r8 register |
| bf_reg_t_r9 | 8 | defines the r9 register |
| bf_reg_t_r10 | 9 | defines the r10 register |
| bf_reg_t_r11 | 10 | defines the r11 register |
| bf_reg_t_r12 | 11 | defines the r12 register |
| bf_reg_t_r13 | 12 | defines the r13 register |
| bf_reg_t_r14 | 13 | defines the r14 register |
| bf_reg_t_r15 | 14 | defines the r15 register |
| bf_reg_t_rip | 15 | defines the rip register |
| bf_reg_t_rsp | 16 | defines the rsp register |
| bf_reg_t_rflags | 17 | defines the rflags register |
| bf_reg_t_gdtr_base_addr | 18 | defines the gdtr_base_addr register |
| bf_reg_t_gdtr_limit | 19 | defines the gdtr_limit register |
| bf_reg_t_idtr_base_addr | 20 | defines the idtr_base_addr register |
| bf_reg_t_idtr_limit | 21 | defines the idtr_limit register |
| bf_reg_t_es | 22 | defines the es register |
| bf_reg_t_es_base_addr | 23 | defines the es_base_addr register |
| bf_reg_t_es_limit | 24 | defines the es_limit register |
| bf_reg_t_es_attributes | 25 | defines the es_attributes register |
| bf_reg_t_cs | 26 | defines the cs register |
| bf_reg_t_cs_base_addr | 27 | defines the cs_base_addr register |
| bf_reg_t_cs_limit | 28 | defines the cs_limit register |
| bf_reg_t_cs_attributes | 29 | defines the cs_attributes register |
| bf_reg_t_ss | 30 | defines the ss register |
| bf_reg_t_ss_base_addr | 31 | defines the ss_base_addr register |
| bf_reg_t_ss_limit | 32 | defines the ss_limit register |
| bf_reg_t_ss_attributes | 33 | defines the ss_attributes register |
| bf_reg_t_ds | 34 | defines the ds register |
| bf_reg_t_ds_base_addr | 35 | defines the ds_base_addr register |
| bf_reg_t_ds_limit | 36 | defines the ds_limit register |
| bf_reg_t_ds_attributes | 37 | defines the ds_attributes register |
| bf_reg_t_fs | 38 | defines the fs register |
| bf_reg_t_fs_base_addr | 39 | defines the fs_base_addr register |
| bf_reg_t_fs_limit | 40 | defines the fs_limit register |
| bf_reg_t_fs_attributes | 41 | defines the fs_attributes register |
| bf_reg_t_gs | 42 | defines the gs register |
| bf_reg_t_gs_base_addr | 43 | defines the gs_base_addr register |
| bf_reg_t_gs_limit | 44 | defines the gs_limit register |
| bf_reg_t_gs_attributes | 45 | defines the gs_attributes register |
| bf_reg_t_ldtr | 46 | defines the ldtr register |
| bf_reg_t_ldtr_base_addr | 47 | defines the ldtr_base_addr register |
| bf_reg_t_ldtr_limit | 48 | defines the ldtr_limit register |
| bf_reg_t_ldtr_attributes | 49 | defines the ldtr_attributes register |
| bf_reg_t_tr | 50 | defines the tr register |
| bf_reg_t_tr_base_addr | 51 | defines the tr_base_addr register |
| bf_reg_t_tr_limit | 52 | defines the tr_limit register |
| bf_reg_t_tr_attributes | 53 | defines the tr_attributes register |
| bf_reg_t_cr0 | 54 | defines the cr0 register |
| bf_reg_t_cr2 | 55 | defines the cr2 register |
| bf_reg_t_cr3 | 56 | defines the cr3 register |
| bf_reg_t_cr4 | 57 | defines the cr4 register |
| bf_reg_t_dr6 | 58 | defines the dr6 register |
| bf_reg_t_dr7 | 59 | defines the dr7 register |
| bf_reg_t_ia32_efer | 60 | defines the ia32_efer register |
| bf_reg_t_ia32_star | 61 | defines ia32_star register |
| bf_reg_t_ia32_lstar | 62 | defines ia32_lstar register |
| bf_reg_t_ia32_cstar | 63 | defines ia32_cstar register |
| bf_reg_t_ia32_fmask | 64 | defines ia32_fmask register |
| bf_reg_t_ia32_fs_base | 65 | defines ia32_fs_base register |
| bf_reg_t_ia32_gs_base | 66 | defines ia32_gs_base register |
| bf_reg_t_ia32_kernel_gs_base | 67 | defines ia32_kernel_gs_base register |
| bf_reg_t_ia32_sysenter_cs | 68 | defines ia32_sysenter_cs register |
| bf_reg_t_ia32_sysenter_esp | 69 | defines ia32_sysenter_esp register |
| bf_reg_t_ia32_sysenter_eip | 70 | defines ia32_sysenter_eip register |
| bf_reg_t_ia32_pat | 71 | defines ia32_pat register |
| bf_reg_t_ia32_debugctl | 72 | defines ia32_debugctl register |

### 1.7.4. Exit Type

Defines the exit type used by bf_control_op_exit

**enum, bf_uint64_t: bf_exit_status_t**
| Name | Value | Description |
| :--- | :---- | :---------- |
| bf_exit_status_t_success | 0 | Exit with a success code |
| bf_exit_status_t_failure | 1 | Exit with a failure code |

### 1.7.5. Bootstrap Callback Handler Type

Defines the signature of the bootstrap callback handler

**typedef, void(*bf_callback_handler_bootstrap_t)(bf_uint16_t)**

### 1.7.6. VMExit Callback Handler Type

Defines the signature of the VM exit callback handler

**typedef, void(*bf_callback_handler_vmexit_t)(bsl::bf_uint16_t, bf_uint64_t)**

### 1.7.7. Fast Fail Callback Handler Type

Defines the signature of the fast fail callback handler

**typedef, void(*bf_callback_handler_fail_t)()**

## 1.8. Endianness

This document only applies to 64bit Intel and AMD systems conforming to the amd64 architecture. As such, this document conforms to little-endian.

# 2. Syscall Interface

The following section defines the syscall interface used by this specification, and therefore Bareflank.

## 2.1. Legal Syscall Environments

Kernel and user-space can execute syscalls from 64bit mode.

## 2.2. Syscall Status Codes

Every syscall returns a bf_status_t to indicate the success or failure of a syscall after execution. The following defines the layout of bf_status_t:

| Bits | Name | Description |
| :--- | :--- | :---------- |
| 63:48 | BF_STATUS_SIG | Contains 0x0000 on success, 0xDEAD on failure |
| 47:16 | BF_STATUS_FLAGS | Contains the flags associated with the bf_status_t |
| 15:0 | BF_STATUS_VALUE | Contains the value of the bf_status_t |

BF_STATUS_VALUE defines success or which type of error occurred. BF_STATUS_FLAGS provides additional information about why the error occurred. BF_STATUS_FLAGS is optional and used solely for diagnostics. As such, the microkernel may or may not provide it.

**const, bf_uint64_t: BF_STATUS_SIG_MASK**
| Value | Description |
| :---- | :---------- |
| 0xFFFF000000000000 | Defines a mask for BF_STATUS_SIG |

**const, bf_uint32_t: BF_STATUS_FLAGS_MASK**
| Value | Description |
| :---- | :---------- |
| 0x0000FFFFFFFF0000 | Defines a mask for BF_STATUS_FLAGS |

**const, bf_uint32_t: BF_STATUS_VALUE_MASK**
| Value | Description |
| :---- | :---------- |
| 0x000000000000FFFF | Defines a mask for BF_STATUS_VALUE |

### 2.2.1. BF_STATUS_SUCCESS, VALUE=0

**const, bf_status_t: BF_STATUS_SUCCESS**
| Value | Description |
| :---- | :---------- |
| 0x0000000000000000 | Used to indicated that the syscall returned successfully |

### 2.2.2. BF_STATUS_FAILURE, VALUE=1

**const, bf_status_t: BF_STATUS_FAILURE_UNKNOWN**
| Value | Description |
| :---- | :---------- |
| 0xDEAD000000010001 | Indicates an unknown error occurred |

**const, bf_status_t: BF_STATUS_FAILURE_UNSUPPORTED**
| Value | Description |
| :---- | :---------- |
| 0xDEAD000000020001 | Indicates the syscall is unsupported |

**const, bf_status_t: BF_STATUS_FAILURE_INVALID_HANDLE**
| Value | Description |
| :---- | :---------- |
| 0xDEAD000000040001 | Indicates the provided handle is invalid |

### 2.2.3. BF_STATUS_INVALID_PERM, VALUE=2

BF_STATUS_INVALID_PERM defines a permissions failure.

**const, bf_status_t: BF_STATUS_INVALID_PERM_EXT**
| Value | Description |
| :---- | :---------- |
| 0xDEAD000000010002 | Indicates the extension is not allowed to execute this syscall |

**const, bf_status_t: BF_STATUS_INVALID_PERM_DENIED**
| Value | Description |
| :---- | :---------- |
| 0xDEAD000000020002 | Indicates the policy engine denied the syscall |

### 2.2.4. BF_STATUS_INVALID_PARAMS, VALUE=3

BF_STATUS_INVALID_PARAMS defines that one or more input/output parameters provided to the C wrapper was invalid.

**const, bf_status_t: BF_STATUS_INVALID_PARAMS0**
| Value | Description |
| :---- | :---------- |
| 0xDEAD000000010003 | Indicates param 0 is invalid |

**const, bf_status_t: BF_STATUS_INVALID_PARAMS1**
| Value | Description |
| :---- | :---------- |
| 0xDEAD000000020003 | Indicates param 1 is invalid |

**const, bf_status_t: BF_STATUS_INVALID_PARAMS2**
| Value | Description |
| :---- | :---------- |
| 0xDEAD000000040003 | Indicates param 2 is invalid |

**const, bf_status_t: BF_STATUS_INVALID_PARAMS3**
| Value | Description |
| :---- | :---------- |
| 0xDEAD000000080003 | Indicates param 3 is invalid |

**const, bf_status_t: BF_STATUS_INVALID_PARAMS4**
| Value | Description |
| :---- | :---------- |
| 0xDEAD000000100003 | Indicates param 4 is invalid |

**const, bf_status_t: BF_STATUS_INVALID_PARAMS5**
| Value | Description |
| :---- | :---------- |
| 0xDEAD000000200003 | Indicates param 5 is invalid |

## 2.3. Syscall Inputs

Before software can execute a syscall, it must first open a handle to the syscall interface by executing the bf_handle_op_open_handle syscall. This handle must be provided as the first argument to each syscall in RDI (i.e., REG0) and can be released using the bf_handle_op_close_handle syscall.

**RDI:**
| Bits | Name | Description |
| :--- | :--- | :---------- |
| 63:0 | BF_HANDLE | The result of bf_handle_op_open_handle |

Every syscall must provide information about the syscall by filling out RAX as follows:

**RAX:**
| Bits | Name | Description |
| :--- | :--- | :---------- |
| 63:48 | BF_SYSCALL_SIG | 0x6642 = "Bf" |
| 47:32 | BF_SYSCALL_FLAGS | Contains the syscall's flags |
| 31:16 | BF_SYSCALL_OP | Contains the syscall's opcode |
| 15:0 | BF_SYSCALL_IDX | Contains the syscall's index |

**const, bf_uint64_t: BF_SYSCALL_SIG_VAL**
| Value | Description |
| :---- | :---------- |
| 0x6642000000000000 | Defines the BF_SYSCALL_SIG field for RAX |

**const, bf_uint64_t: BF_HYPERCALL_SIG_MASK**
| Value | Description |
| :---- | :---------- |
| 0xFFFF000000000000 | Defines a mask for BF_SYSCALL_SIG |

**const, bf_uint64_t: BF_HYPERCALL_FLAGS_MASK**
| Value | Description |
| :---- | :---------- |
| 0x0000FFFF00000000 | Defines a mask for BF_SYSCALL_FLAGS |

**const, bf_uint64_t: BF_HYPERCALL_OPCODE_MASK**
| Value | Description |
| :---- | :---------- |
| 0xFFFF0000FFFF0000 | Defines a mask for BF_SYSCALL_OP |

**const, bf_uint64_t: BF_HYPERCALL_OPCODE_NOSIG_MASK**
| Value | Description |
| :---- | :---------- |
| 0x00000000FFFF0000 | Defines a mask for BF_SYSCALL_OP (with no signature added) |

**const, bf_uint64_t: BF_HYPERCALL_INDEX_MASK**
| Value | Description |
| :---- | :---------- |
| 0x000000000000FFFF | Defines a mask for BF_SYSCALL_IDX |

BF_SYSCALL_SIG is used to ensure the syscall is, in fact, a Bareflank specific syscall. BF_SYSCALL_FLAGS is used to provide additional syscall options.

BF_SYSCALL_OP determines which opcode the syscall belongs to, logically grouping syscalls based on their function. BF_SYSCALL_OP is also used internally within the microkernel to dispatch the syscall to the proper handler. BF_SYSCALL_IDX, when combined with BF_SYSCALL_OP, uniquely identifies a specific syscall. This specification tightly packs the values assigned to both BF_SYSCALL_IDX and BF_SYSCALL_OP to ensure Bareflank (and variants) can use jump tables instead of branch logic (depends on the trade-off between retpoline mitigations and branch induced pipeline stalls).

The following defines the input registers for x64 based systems (i.e., x86_64 and amd64):

**Arguments:**
| Register Name | Description |
| :------------ | :---------- |
| RDI | Set to the result of bf_handle_op_open_handle |
| RSI | Stores the value of REG1 (syscall specific) |
| RDX | Stores the value of REG2 (syscall specific) |
| R10 | Stores the value of REG3 (syscall specific) |
| R8  | Stores the value of REG4 (syscall specific) |
| R9  | Stores the value of REG5 (syscall specific) |

All unused registers by any syscall are considered REVI.

## 2.4. Syscall Outputs

After executing a syscall, a bf_status_t is returned in RAX to indicate if the syscall succeeded or failed and why.

**RAX:**
| Bits | Name | Description |
| :--- | :--- | :---------- |
| 63:0 | BF_STATUS | Contains the value of bf_status_t |

The following defines the output registers for x64 based systems (i.e., x86_64 and amd64):

**Arguments:**
| Register Name | Description |
| :------------ | :---------- |
| RDI | Stores the value of REG0 (syscall specific) |
| RSI | Stores the value of REG1 (syscall specific) |
| RDX | Stores the value of REG2 (syscall specific) |
| R10 | Stores the value of REG3 (syscall specific) |
| R8  | Stores the value of REG4 (syscall specific) |
| R9  | Stores the value of REG5 (syscall specific) |

## 2.5. Syscall Opcodes

The following sections define the different opcodes that are supported by this specification. Note that each opcode includes the syscall signature making it easier to validate if the syscall is supported or not.

### 2.5.1. Control Support

**const, bf_uint64_t: BF_CONTROL_OP_VAL**
| Value | Description |
| :---- | :---------- |
| 0x6642000000000000 | Defines the syscall opcode for bf_control_op |

**const, bf_uint64_t: BF_CONTROL_OP_NOSIG_VAL**
| Value | Description |
| :---- | :---------- |
| 0x0000000000000000 | Defines the syscall opcode for bf_control_op (nosig) |

### 2.5.2. Handle Support

**const, bf_uint64_t: BF_HANDLE_OP_VAL**
| Value | Description |
| :---- | :---------- |
| 0x6642000000010000 | Defines the syscall opcode for bf_handle_op |

**const, bf_uint64_t: BF_HANDLE_OP_NOSIG_VAL**
| Value | Description |
| :---- | :---------- |
| 0x0000000000010000 | Defines the syscall opcode for bf_handle_op (nosig) |

### 2.5.3. Debug Support

**const, bf_uint64_t: BF_DEBUG_OP_VAL**
| Value | Description |
| :---- | :---------- |
| 0x6642000000020000 | Defines the syscall opcode for bf_debug_op |

**const, bf_uint64_t: BF_DEBUG_OP_NOSIG_VAL**
| Value | Description |
| :---- | :---------- |
| 0x00000000000020000 | Defines the syscall opcode for bf_debug_op (nosig) |

### 2.5.4. Callback Support

**const, bf_uint64_t: BF_CALLBACK_OP_VAL**
| Value | Description |
| :---- | :---------- |
| 0x6642000000030000 | Defines the syscall opcode for bf_callback_op |

**const, bf_uint64_t: BF_CALLBACK_OP_NOSIG_VAL**
| Value | Description |
| :---- | :---------- |
| 0x0000000000030000 | Defines the syscall opcode for bf_callback_op (nosig) |

### 2.5.5. VM Support

**const, bf_uint64_t: BF_VM_OP_VAL**
| Value | Description |
| :---- | :---------- |
| 0x6642000000040000 | Defines the syscall opcode for bf_vm_op |

**const, bf_uint64_t: BF_VM_OP_NOSIG_VAL**
| Value | Description |
| :---- | :---------- |
| 0x0000000000040000 | Defines the syscall opcode for bf_vm_op (nosig) |

### 2.5.6. VP Support

**const, bf_uint64_t: BF_VP_OP_VAL**
| Value | Description |
| :---- | :---------- |
| 0x6642000000050000 | Defines the syscall opcode for bf_vp_op |

**const, bf_uint64_t: BF_VP_OP_NOSIG_VAL**
| Value | Description |
| :---- | :---------- |
| 0x0000000000050000 | Defines the syscall opcode for bf_vp_op (nosig) |

### 2.5.7. VPS Support

**const, bf_uint64_t: BF_VPS_OP_VAL**
| Value | Description |
| :---- | :---------- |
| 0x6642000000060000 | Defines the syscall opcode for bf_vps_op |

**const, bf_uint64_t: BF_VPS_OP_NOSIG_VAL**
| Value | Description |
| :---- | :---------- |
| 0x0000000000060000 | Defines the syscall opcode for bf_vps_op (nosig) |

### 2.5.8. Intrinsic Support

**const, bf_uint64_t: BF_INTRINSIC_OP_VAL**
| Value | Description |
| :---- | :---------- |
| 0x6642000000070000 | Defines the syscall opcode for bf_intrinsic_op |

**const, bf_uint64_t: BF_INTRINSIC_OP_NOSIG_VAL**
| Value | Description |
| :---- | :---------- |
| 0x0000000000070000 | Defines the syscall opcode for bf_intrinsic_op (nosig) |

### 2.5.9. Mem Support

**const, bf_uint64_t: BF_MEM_OP_VAL**
| Value | Description |
| :---- | :---------- |
| 0x6642000000080000 | Defines the syscall opcode for bf_mem_op |

**const, bf_uint64_t: BF_MEM_OP_NOSIG_VAL**
| Value | Description |
| :---- | :---------- |
| 0x0000000000080000 | Defines the syscall opcode for bf_mem_op (nosig) |

### 2.5.10. Syscall Specification IDs

The following defines the specification IDs used when opening a handle. These provide software with a means to define which specification it implements. bf_handle_op_version defines which version of this spec the microkernel supports. For example, if bf_handle_op_version returns 0x2, it means that it supports version #1 of this spec, in which case, an extension can open a handle with BF_SPEC_ID1_VAL. If bf_handle_op_version returns a value of 0x6, it would mean that an extension could open a handle with BF_SPEC_ID1_VAL or BF_SPEC_ID2_VAL. Likewise, if bf_handle_op_version returns 0x4, it means that BF_SPEC_ID1_VAL is no longer supported, and the extension must open the handle with BF_SPEC_ID2_VAL.

**const, bf_uint32_t: BF_SPEC_ID1_VAL**
| Value | Description |
| :---- | :---------- |
| 0x31236642 | Defines the ID for version #1 of this spec |

**const, bf_uint32_t: BF_SPEC_ID1_MASK**
| Value | Description |
| :---- | :---------- |
| 0x2 | Defines the mask for checking support for version #1 of this spec |

**const, bf_uint32_t: BF_ALL_SPECS_SUPPORTED_VAL**
| Value | Description |
| :---- | :---------- |
| 0x2 | Defines the value likely returned by bf_handle_op_version |

## 2.6. Thread Local Storage

The microkernel defines a "thread" the same way both Intel and AMD define a thread (i.e., a logical core). For example, some Intel CPUs have 4 cores and 8 threads when hyper-threading is enabled, or 4 cores and 4 threads when hyper-threading is disabled. Each logical core is given one "thread" and that thread always executes on that logical core. The microkernel defines these logical cores as physical processors (i.e., PP).

Although there is only one thread per PP, a thread's ID changes based on the active extension, VM and VP. If a thread's ID changes, it's TLS block does not, meaning an extension is given one TLS block per PP, regardless of which VM or VP is active.

In addition, the layout of the TLS block uses a scheme similar to the ELF TLS specification, but with some modifications. Unlike the ELF TLS specification, each TLS block is limited to two pages. The lower half of the page is dedicated to "thread_local" storage. The upper half is defined by this specification, and provides access to registers shared between the microkernel and the extension to improve performance. For example, access to a VM's general purpose registers is available from the TLS block.

### 2.6.1. TLS Offsets
TBD

## 2.7. Control Syscalls

### 2.7.1. bf_control_op_exit, OP=0x0, IDX=0x0

This syscall tells the microkernel to stop the execution of an extension, providing a means to fast fail.

**const, bf_uint64_t: BF_CONTROL_OP_EXIT_IDX_VAL**
| Value | Description |
| :---- | :---------- |
| 0x0000000000000000 | Defines the syscall index for bf_control_op_exit |

## 2.8. Handle Syscalls

### 2.8.1. bf_handle_op_open_handle, OP=0x1, IDX=0x0

This syscall returns the handle that is required to execute the remaining syscalls. Some versions of Bareflank might provide a certain degree of backward compatibility, queried using bf_handle_op_version. The version argument of this syscall indicates to the microkernel which version of this spec the software supports. If the software provides a version that Bareflank doesn't support (i.e., a version that is not listed by bf_handle_op_version), this syscall will fail.

**Input:**
| Register Name | Bits | Description |
| :------------ | :--- | :---------- |
| REG0 | 31:0 | The version of this spec that software supports |
| REG0 | 63:32 | REVI |

**Output:**
| Register Name | Bits | Description |
| :------------ | :--- | :---------- |
| REG0 | 63:0 | The value to set REG0 to for most other syscalls |

**const, bf_uint64_t: BF_HANDLE_OP_OPEN_HANDLE_IDX_VAL**
| Value | Description |
| :---- | :---------- |
| 0x0000000000000000 | Defines the syscall index for bf_handle_op_open_handle |

### 2.8.2. bf_handle_op_close_handle, OP=0x1, IDX=0x1

This syscall closes a previously opened handle.

**Input:**
| Register Name | Bits | Description |
| :------------ | :--- | :---------- |
| REG0 | 63:0 | Set to the result of bf_handle_op_open_handle |

**const, bf_uint64_t: BF_HANDLE_OP_CLOSE_HANDLE_IDX_VAL**
| Value | Description |
| :---- | :---------- |
| 0x0000000000000001 | Defines the syscall index for bf_handle_op_close_handle |

## 2.9. Debug Syscalls

### 2.9.1. bf_debug_op_out, OP=0x2, IDX=0x0

This syscall tells the microkernel to output RDI and RSI to the console device the microkernel is currently using for debugging.

**WARNING:**
In production builds of Bareflank, this syscall is not present.

**Input:**
| Register Name | Bits | Description |
| :------------ | :--- | :---------- |
| REG0 | 63:0 | The first value to output to the microkernel's console |
| REG1 | 63:0 | The second value to output to the microkernel's console |

**const, bf_uint64_t: BF_DEBUG_OP_OUT_IDX_VAL**
| Value | Description |
| :---- | :---------- |
| 0x0000000000000000 | Defines the syscall index for bf_debug_op_out |

### 2.9.2. bf_debug_op_dump_vm, OP=0x2, IDX=0x1

This syscall tells the microkernel to output a VM's state to the console device the microkernel is currently using for debugging.

**WARNING:**
In production builds of Bareflank, this syscall is not present.

**Input:**
| Register Name | Bits | Description |
| :------------ | :--- | :---------- |
| REG0 | 63:0 | The VMID of the VM's state to output |

**const, bf_uint64_t: BF_DEBUG_OP_DUMP_VM_IDX_VAL**
| Value | Description |
| :---- | :---------- |
| 0x0000000000000001 | Defines the syscall index for bf_debug_op_dump_vm |

### 2.9.3. bf_debug_op_dump_vp, OP=0x2, IDX=0x2

This syscall tells the microkernel to output a VP's state to the console device the microkernel is currently using for debugging.

**WARNING:**
In production builds of Bareflank, this syscall is not present.

**Input:**
| Register Name | Bits | Description |
| :------------ | :--- | :---------- |
| REG0 | 63:0 | The VPID of the VP's state to output |

**const, bf_uint64_t: BF_DEBUG_OP_DUMP_VP_IDX_VAL**
| Value | Description |
| :---- | :---------- |
| 0x0000000000000002 | Defines the syscall index for bf_debug_op_dump_vp |

### 2.9.4. bf_debug_op_dump_vps, OP=0x2, IDX=0x3

This syscall tells the microkernel to output a VPS's state to the console device the microkernel is currently using for debugging.

**WARNING:**
In production builds of Bareflank, this syscall is not present.

**Input:**
| Register Name | Bits | Description |
| :------------ | :--- | :---------- |
| REG0 | 63:0 | The VPSID of the VPS's state to output |

**const, bf_uint64_t: BF_DEBUG_OP_DUMP_VPS_IDX_VAL**
| Value | Description |
| :---- | :---------- |
| 0x0000000000000003 | Defines the syscall index for bf_debug_op_dump_vps |

### 2.9.5. bf_debug_op_dump_vmexit_log, OP=0x2, IDX=0x4

This syscall tells the microkernel to output the VMExit log. The VMExit log is a chronological log of the "X" number of exits that have occurred. The total number of "X" logs is implementation-defined and not under the control of software.

**WARNING:**
In production builds of Bareflank, this syscall is not present.

**Input:**
| Register Name | Bits | Description |
| :------------ | :--- | :---------- |
| REG0 | 63:0 | The VPID of the VP to dump the log from |

**const, bf_uint64_t: BF_DEBUG_OP_DUMP_VMEXIT_LOG_IDX_VAL**
| Value | Description |
| :---- | :---------- |
| 0x0000000000000003 | Defines the syscall index for bf_debug_op_dump_vmexit_log |

### 2.9.6. bf_debug_op_write_c, OP=0x2, IDX=0x5

This syscall tells the microkernel to output a provided character to the microkernel's console.

**Input:**
| Register Name | Bits | Description |
| :------------ | :--- | :---------- |
| REG0 | 7:0 | The character to output |
| REG0 | 63:8 | REVI |

**const, bf_uint64_t: BF_DEBUG_OP_WRITE_C_IDX_VAL**
| Value | Description |
| :---- | :---------- |
| 0x0000000000000005 | Defines the syscall index for bf_debug_op_write_c |

### 2.9.7. bf_debug_op_write_str, OP=0x2, IDX=0x6

This syscall tells the microkernel to output a provided string to the microkernel's console.

**Input:**
| Register Name | Bits | Description |
| :------------ | :--- | :---------- |
| REG0 | 63:0 | The virtual address of a null terminated string to output |

**const, bf_uint64_t: BF_DEBUG_OP_WRITE_STR_IDX_VAL**
| Value | Description |
| :---- | :---------- |
| 0x0000000000000006 | Defines the syscall index for bf_debug_op_write_str |

## 2.10. Callback Syscalls

### 2.10.1. bf_callback_op_wait, OP=0x3, IDX=0x0

This syscall tells the microkernel that the extension would like to wait for a callback. This syscall is a blocking syscall that never returns and should be used to return from the _start function.

**const, bf_uint64_t: BF_CALLBACK_OP_WAIT_IDX_VAL**
| Value | Description |
| :---- | :---------- |
| 0x0000000000000000 | Defines the syscall index for bf_callback_op_wait |

### 2.10.2. bf_callback_op_register_bootstrap, OP=0x3, IDX=0x2

This syscall tells the microkernel that the extension would like to receive callbacks for bootstrap events.

**Input:**
| Register Name | Bits | Description |
| :------------ | :--- | :---------- |
| REG0 | 63:0 | Set to the result of bf_handle_op_open_handle |
| REG1 | 63:0 | Set to the virtual address of the callback |

**const, bf_uint64_t: BF_CALLBACK_OP_REGISTER_BOOTSTRAP_IDX_VAL**
| Value | Description |
| :---- | :---------- |
| 0x0000000000000002 | Defines the syscall index for bf_callback_op_register_bootstrap |

### 2.10.3. bf_callback_op_register_vmexit, OP=0x3, IDX=0x3

This syscall tells the microkernel that the extension would like to receive callbacks for VM exits.

**Input:**
| Register Name | Bits | Description |
| :------------ | :--- | :---------- |
| REG0 | 63:0 | Set to the result of bf_handle_op_open_handle |
| REG1 | 63:0 | Set to the virtual address of the callback |

**const, bf_uint64_t: BF_CALLBACK_OP_REGISTER_VMEXIT_IDX_VAL**
| Value | Description |
| :---- | :---------- |
| 0x0000000000000003 | Defines the syscall index for bf_callback_op_register_vmexit |

### 2.10.4. bf_callback_op_register_fail, OP=0x3, IDX=0x4

This syscall tells the microkernel that the extension would like to receive callbacks for fast fail events. If a fast fail event occurs, something terrible has happened, and the extension must take action, or the physical processor will halt.

**Input:**
| Register Name | Bits | Description |
| :------------ | :--- | :---------- |
| REG0 | 63:0 | Set to the result of bf_handle_op_open_handle |
| REG1 | 63:0 | Set to the virtual address of the callback |

**const, bf_uint64_t: BF_CALLBACK_OP_REGISTER_FAIL_IDX_VAL**
| Value | Description |
| :---- | :---------- |
| 0x0000000000000004 | Defines the syscall index for bf_callback_op_register_fail |

## 2.11. Virtual Machine Syscalls

A Virtual Machine or VM virtually represents a physical computer. Although the microkernel has an internal representation of a VM, it doesn't understand what a VM is outside of resource management, and it is up to the extension to define what a VM is and how it should operate.

### 2.11.1. Virtual Machine ID (VMID)

The Virtual Machine ID  (VMID) is a 16bit number that uniquely identifies a VM.

### 2.11.2. bf_vm_op_create_vm, OP=0x4, IDX=0x0

This syscall tells the microkernel to create a VM and return its ID.

**Input:**
| Register Name | Bits | Description |
| :------------ | :--- | :---------- |
| REG0 | 63:0 | Set to the result of bf_handle_op_open_handle |

**Output:**
| Register Name | Bits | Description |
| :------------ | :--- | :---------- |
| REG0 | 15:0 | The resulting VMID of the newly created VM |
| REG0 | 63:16 | REVI |

**const, bf_uint64_t: BF_VM_OP_CREATE_VM_IDX_VAL**
| Value | Description |
| :---- | :---------- |
| 0x0000000000000000 | Defines the syscall index for bf_vm_op_create_vm |

### 2.11.3. bf_vm_op_destroy_vm, OP=0x4, IDX=0x1

This syscall tells the microkernel to destroy a VM given an ID.

**Input:**
| Register Name | Bits | Description |
| :------------ | :--- | :---------- |
| REG0 | 63:0 | Set to the result of bf_handle_op_open_handle |
| REG1 | 15:0 | The VMID of the VM to destroy |
| REG1 | 63:16 | REVI |

**const, bf_uint64_t: BF_VM_OP_DESTROY_VM_IDX_VAL**
| Value | Description |
| :---- | :---------- |
| 0x0000000000000001 | Defines the syscall index for bf_vm_op_destroy_vm |

## 2.12. Virtual Processor Syscalls

TODO

### 2.12.1. Virtual Processor ID (VPID)

The Virtual Processor ID (VPID) is a 16bit number that uniquely identifies a VP.

### 2.12.2. bf_vp_op_create_vp, OP=0x5, IDX=0x0

This syscall tells the microkernel to create a VP and return its ID.

**Input:**
| Register Name | Bits | Description |
| :------------ | :--- | :---------- |
| REG0 | 63:0 | Set to the result of bf_handle_op_open_handle |

**Output:**
| Register Name | Bits | Description |
| :------------ | :--- | :---------- |
| REG0 | 15:0 | The resulting VPID of the newly created VP |
| REG0 | 63:16 | REVI |

**const, bf_uint64_t: BF_VP_OP_CREATE_VP_IDX_VAL**
| Value | Description |
| :---- | :---------- |
| 0x0000000000000000 | Defines the syscall index for bf_vp_op_create_vp |

### 2.12.3. bf_vp_op_destroy_vp, OP=0x5, IDX=0x1

This syscall tells the microkernel to destroy a VP given an ID.

**Input:**
| Register Name | Bits | Description |
| :------------ | :--- | :---------- |
| REG0 | 63:0 | Set to the result of bf_handle_op_open_handle |
| REG1 | 15:0 | The VPID of the VP to destroy |
| REG1 | 63:16 | REVI |

**const, bf_uint64_t: BF_VP_OP_DESTROY_VP_IDX_VAL**
| Value | Description |
| :---- | :---------- |
| 0x0000000000000001 | Defines the syscall index for bf_vp_op_destroy_vp |

### 2.12.4. Virtual Processor State Syscalls

TODO

### 2.12.5. Virtual Processor State ID (VPSID)

The Virtual Processor State ID (VPSID) is a 16bit number that uniquely identifies a VPS.

### 2.12.6. bf_vps_op_create_vps, OP=0x6, IDX=0x0

This syscall tells the microkernel to create a VPS and return its ID.

**Input:**
| Register Name | Bits | Description |
| :------------ | :--- | :---------- |
| REG0 | 63:0 | Set to the result of bf_handle_op_open_handle |

**Output:**
| Register Name | Bits | Description |
| :------------ | :--- | :---------- |
| REG0 | 15:0 | The resulting VPSID of the newly created VPS |
| REG0 | 63:16 | REVI |

**const, bf_uint64_t: BF_VPS_OP_CREATE_VPS_IDX_VAL**
| Value | Description |
| :---- | :---------- |
| 0x0000000000000000 | Defines the syscall index for bf_vps_op_create_vps |

### 2.12.7. bf_vps_op_destroy_vps, OP=0x6, IDX=0x1

This syscall tells the microkernel to destroy a VPS given an ID.

**Input:**
| Register Name | Bits | Description |
| :------------ | :--- | :---------- |
| REG0 | 63:0 | Set to the result of bf_handle_op_open_handle |
| REG1 | 15:0 | The VPSID of the VPS to destroy |
| REG1 | 63:16 | REVI |

**const, bf_uint64_t: BF_VPS_OP_DESTROY_VPS_IDX_VAL**
| Value | Description |
| :---- | :---------- |
| 0x0000000000000001 | Defines the syscall index for bf_vps_op_destroy_vps |

### 2.12.8. bf_vps_op_init_as_root, OP=0x6, IDX=0x2

This syscall tells the microkernel to initialize a VPS using the root VP state provided by the loader using the current PPID.

**Input:**
| Register Name | Bits | Description |
| :------------ | :--- | :---------- |
| REG0 | 63:0 | Set to the result of bf_handle_op_open_handle |
| REG1 | 15:0 | The VPSID of the VPS to initialize |
| REG1 | 63:16 | REVI |

**const, bf_uint64_t: BF_VPS_OP_INIT_AS_ROOT_IDX_VAL**
| Value | Description |
| :---- | :---------- |
| 0x0000000000000002 | Defines the syscall index for bf_vps_op_init_as_root |

### 2.12.9. bf_vps_op_read8, OP=0x6, IDX=0x3

bf_vps_op_read8 reads an 8bit field from the VPS and returns the value. The "index" is architecture-specific. For Intel, Appendix B, "Field Encoding in VMCS," defines the index (or encoding). For AMD, Appendix B, "Layout of VMCB," defines the index (or offset).

**Input:**
| Register Name | Bits | Description |
| :------------ | :--- | :---------- |
| REG0 | 63:0 | Set to the result of bf_handle_op_open_handle |
| REG1 | 15:0 | The VPSID of the VPS to read from |
| REG1 | 63:16 | REVI |
| REG2 | 63:0 | The HVE specific index defining which field to read |

**Output:**
| Register Name | Bits | Description |
| :------------ | :--- | :---------- |
| REG0 | 7:0 | The resulting value |
| REG1 | 63:8 | REVI |

**const, bf_uint64_t: BF_VPS_OP_READ8_IDX_VAL**
| Value | Description |
| :---- | :---------- |
| 0x0000000000000003 | Defines the syscall index for bf_vps_op_read8 |

### 2.12.10. bf_vps_op_read16, OP=0x6, IDX=0x4

bf_vps_op_read16 reads a 16bit field from the VPS and returns the value. The "index" is architecture-specific. For Intel, Appendix B, "Field Encoding in VMCS," defines the index (or encoding). For AMD, Appendix B, "Layout of VMCB," defines the index (or offset).

**Input:**
| Register Name | Bits | Description |
| :------------ | :--- | :---------- |
| REG0 | 63:0 | Set to the result of bf_handle_op_open_handle |
| REG1 | 15:0 | The VPSID of the VPS to read from |
| REG1 | 63:16 | REVI |
| REG2 | 63:0 | The HVE specific index defining which field to read |

**Output:**
| Register Name | Bits | Description |
| :------------ | :--- | :---------- |
| REG0 | 15:0 | The resulting value |
| REG1 | 63:16 | REVI |

**const, bf_uint64_t: BF_VPS_OP_READ16_IDX_VAL**
| Value | Description |
| :---- | :---------- |
| 0x0000000000000004 | Defines the syscall index for bf_vps_op_read16 |

### 2.12.11. bf_vps_op_read32, OP=0x6, IDX=0x5

bf_vps_op_read32 reads a 32bit field from the VPS and returns the value. The "index" is architecture-specific. For Intel, Appendix B, "Field Encoding in VMCS," defines the index (or encoding). For AMD, Appendix B, "Layout of VMCB," defines the index (or offset).

**Input:**
| Register Name | Bits | Description |
| :------------ | :--- | :---------- |
| REG0 | 63:0 | Set to the result of bf_handle_op_open_handle |
| REG1 | 15:0 | The VPSID of the VPS to read from |
| REG1 | 63:16 | REVI |
| REG2 | 63:0 | The HVE specific index defining which field to read |

**Output:**
| Register Name | Bits | Description |
| :------------ | :--- | :---------- |
| REG0 | 31:0 | The resulting value |
| REG1 | 63:32 | REVI |

**const, bf_uint64_t: BF_VPS_OP_READ32_IDX_VAL**
| Value | Description |
| :---- | :---------- |
| 0x0000000000000005 | Defines the syscall index for bf_vps_op_read32 |

### 2.12.12. bf_vps_op_read64, OP=0x6, IDX=0x6

bf_vps_op_read64 reads a 64bit field from the VPS and returns the value. The "index" is architecture-specific. For Intel, Appendix B, "Field Encoding in VMCS," defines the index (or encoding). For AMD, Appendix B, "Layout of VMCB," defines the index (or offset).

**Input:**
| Register Name | Bits | Description |
| :------------ | :--- | :---------- |
| REG0 | 63:0 | Set to the result of bf_handle_op_open_handle |
| REG1 | 15:0 | The VPSID of the VPS to read from |
| REG1 | 63:16 | REVI |
| REG2 | 63:0 | The HVE specific index defining which field to read |

**Output:**
| Register Name | Bits | Description |
| :------------ | :--- | :---------- |
| REG0 | 63:0 | The resulting value |

**const, bf_uint64_t: BF_VPS_OP_READ64_IDX_VAL**
| Value | Description |
| :---- | :---------- |
| 0x0000000000000006 | Defines the syscall index for bf_vps_op_read64 |

### 2.12.13. bf_vps_op_write8, OP=0x6, IDX=0x7

bf_vps_op_write8 writes to an 8bit field in the VPS. The "index" is architecture-specific. For Intel, Appendix B, "Field Encoding in VMCS," defines the index (or encoding). For AMD, Appendix B, "Layout of VMCB," defines the index (or offset).

**Input:**
| Register Name | Bits | Description |
| :------------ | :--- | :---------- |
| REG0 | 63:0 | Set to the result of bf_handle_op_open_handle |
| REG1 | 15:0 | The VPSID of the VPS to write |
| REG1 | 63:16 | REVI |
| REG2 | 63:0 | The HVE specific index defining which field to write |
| REG3 | 7:0 | The value to write to the requested field |
| REG3 | 63:8 | REVI |

**const, bf_uint64_t: BF_VPS_OP_WRITE8_IDX_VAL**
| Value | Description |
| :---- | :---------- |
| 0x0000000000000007 | Defines the syscall index for bf_vps_op_write8 |

### 2.12.14. bf_vps_op_write16, OP=0x6, IDX=0x8

bf_vps_op_write16 writes to a 16bit field in the VPS. The "index" is architecture-specific. For Intel, Appendix B, "Field Encoding in VMCS," defines the index (or encoding). For AMD, Appendix B, "Layout of VMCB," defines the index (or offset).

**Input:**
| Register Name | Bits | Description |
| :------------ | :--- | :---------- |
| REG0 | 63:0 | Set to the result of bf_handle_op_open_handle |
| REG1 | 15:0 | The VPSID of the VPS to write |
| REG1 | 63:16 | REVI |
| REG2 | 63:0 | The HVE specific index defining which field to write |
| REG3 | 15:0 | The value to write to the requested field |
| REG3 | 63:16 | REVI |

**const, bf_uint64_t: BF_VPS_OP_WRITE16_IDX_VAL**
| Value | Description |
| :---- | :---------- |
| 0x0000000000000008 | Defines the syscall index for bf_vps_op_write16 |

### 2.12.15. bf_vps_op_write32, OP=0x6, IDX=0x9

bf_vps_op_write32 writes to a 32bit field in the VPS. The "index" is architecture-specific. For Intel, Appendix B, "Field Encoding in VMCS," defines the index (or encoding). For AMD, Appendix B, "Layout of VMCB," defines the index (or offset).

**Input:**
| Register Name | Bits | Description |
| :------------ | :--- | :---------- |
| REG0 | 63:0 | Set to the result of bf_handle_op_open_handle |
| REG1 | 15:0 | The VPSID of the VPS to write |
| REG1 | 63:16 | REVI |
| REG2 | 63:0 | The HVE specific index defining which field to write |
| REG3 | 7:0 | The value to write to the requested field |
| REG3 | 63:32 | REVI |

**const, bf_uint64_t: BF_VPS_OP_WRITE32_IDX_VAL**
| Value | Description |
| :---- | :---------- |
| 0x0000000000000009 | Defines the syscall index for bf_vps_op_write32 |

### 2.12.16. bf_vps_op_write64, OP=0x6, IDX=0xA

bf_vps_op_write64 writes to a 64bit field in the VPS. The "index" is architecture-specific. For Intel, Appendix B, "Field Encoding in VMCS," defines the index (or encoding). For AMD, Appendix B, "Layout of VMCB," defines the index (or offset).

**Input:**
| Register Name | Bits | Description |
| :------------ | :--- | :---------- |
| REG0 | 63:0 | Set to the result of bf_handle_op_open_handle |
| REG1 | 15:0 | The VPSID of the VPS to write |
| REG1 | 63:16 | REVI |
| REG2 | 63:0 | The HVE specific index defining which field to write |
| REG3 | 63:0 | The value to write to the requested field |

**const, bf_uint64_t: BF_VPS_OP_WRITE64_IDX_VAL**
| Value | Description |
| :---- | :---------- |
| 0x000000000000000A | Defines the syscall index for bf_vps_op_write64 |

### 2.12.17. bf_vps_op_read_reg, OP=0x6, IDX=0xB

Reads a CPU register from the VPS given a bf_reg_t. Note that the bf_reg_t is architecture-specific.

**Input:**
| Register Name | Bits | Description |
| :------------ | :--- | :---------- |
| REG0 | 63:0 | Set to the result of bf_handle_op_open_handle |
| REG1 | 15:0 | The VPSID of the VPS to read from |
| REG1 | 63:16 | REVI |
| REG2 | 63:0 | A bf_reg_t defining which register to read |

**Output:**
| Register Name | Bits | Description |
| :------------ | :--- | :---------- |
| REG0 | 63:0 | The resulting value |

**const, bf_uint64_t: BF_VPS_OP_READ_REG_IDX_VAL**
| Value | Description |
| :---- | :---------- |
| 0x000000000000000B | Defines the syscall index for bf_vps_op_read_reg |

### 2.12.18. bf_vps_op_write_reg, OP=0x6, IDX=0xC

Writes to a CPU register in the VPS given a bf_reg_t and the value to write. Note that the bf_reg_t is architecture-specific.

**Input:**
| Register Name | Bits | Description |
| :------------ | :--- | :---------- |
| REG0 | 63:0 | Set to the result of bf_handle_op_open_handle |
| REG1 | 15:0 | The VPSID of the VPS to write to |
| REG1 | 63:16 | REVI |
| REG2 | 63:0 | A bf_reg_t defining which register to write to |
| REG3 | 63:0 | The value to write to the requested register |

**const, bf_uint64_t: BF_VPS_OP_WRITE_REG_IDX_VAL**
| Value | Description |
| :---- | :---------- |
| 0x000000000000000C | Defines the syscall index for bf_vps_op_write_reg |

### 2.12.19. bf_vps_op_run, OP=0x5, IDX=0xD

bf_vps_op_run tells the microkernel to execute a given VPS on behalf of a given VP and VM. This system call only returns if an error occurs. On success, this system call will physically execute the requested VP using the requested VPS, and the extension will only execute again on the next VMExit.

**Input:**
| Register Name | Bits | Description |
| :------------ | :--- | :---------- |
| REG0 | 63:0 | Set to the result of bf_handle_op_open_handle |
| REG1 | 15:0 | The VPSID of the VPS to run |
| REG1 | 63:16 | REVI |
| REG2 | 15:0 | The VPID of the VP to run |
| REG2 | 63:16 | REVI |
| REG3 | 15:0 | The VMID of the VM to run |
| REG3 | 63:16 | REVI |

**const, bf_uint64_t: BF_VPS_OP_RUN_IDX_VAL**
| Value | Description |
| :---- | :---------- |
| 0x000000000000000D | Defines the syscall index for bf_vps_op_run |

### 2.12.20. bf_vps_op_run_current, OP=0x5, IDX=0xE

bf_vps_op_run_current tells the microkernel to execute the currently active VPS, VP and VM.

**Input:**
| Register Name | Bits | Description |
| :------------ | :--- | :---------- |
| REG0 | 63:0 | Set to the result of bf_handle_op_open_handle |

**const, bf_uint64_t: BF_VPS_OP_RUN_CURRENT_IDX_VAL**
| Value | Description |
| :---- | :---------- |
| 0x000000000000000E | Defines the syscall index for bf_vps_op_run_current |

### 2.12.21. bf_vps_op_advance_ip, OP=0x5, IDX=0xF

This syscall tells the microkernel to advance the instruction pointer in the requested VPS.

**Input:**
| Register Name | Bits | Description |
| :------------ | :--- | :---------- |
| REG0 | 63:0 | Set to the result of bf_handle_op_open_handle |
| REG1 | 15:0 | The VPSID of the VPS advance the IP in |
| REG1 | 63:16 | REVI |

**const, bf_uint64_t: BF_VPS_OP_ADVANCE_IP_AND_RUN_CURRENT_IDX_VAL**
| Value | Description |
| :---- | :---------- |
| 0x000000000000000F | Defines the syscall index for bf_vps_op_advance_ip |

### 2.12.22. bf_vps_op_advance_ip_and_run_current, OP=0x5, IDX=0x10

This syscall tells the microkernel to advance the instruction pointer in the requested VPS and run the currently active VPS, VP and VM (i.e., this combines bf_vps_op_advance_ip and bf_vps_op_advance_ip).

**Input:**
| Register Name | Bits | Description |
| :------------ | :--- | :---------- |
| REG0 | 63:0 | Set to the result of bf_handle_op_open_handle |
| REG1 | 15:0 | The VPSID of the VPS advance the IP in |
| REG1 | 63:16 | REVI |

**const, bf_uint64_t: BF_VPS_OP_ADVANCE_IP_IDX_VAL**
| Value | Description |
| :---- | :---------- |
| 0x0000000000000010 | Defines the syscall index for bf_vps_op_advance_ip_and_run_current |

### 2.12.23. bf_vps_op_promote, OP=0x5, IDX=0x11

bf_vps_op_promote tells the microkernel to promote the requested VPS. bf_vps_op_promote will stop the hypervisor on the physical processor and replace its state with the state in the given VPS. Note that this syscall only returns on error.

**Input:**
| Register Name | Bits | Description |
| :------------ | :--- | :---------- |
| REG0 | 63:0 | Set to the result of bf_handle_op_open_handle |
| REG1 | 15:0 | The VPSID of the VPS to promote |
| REG1 | 63:16 | REVI |

**const, bf_uint64_t: BF_VPS_OP_PROMOTE_IDX_VAL**
| Value | Description |
| :---- | :---------- |
| 0x0000000000000011 | Defines the syscall index for bf_vps_op_promote |

<<<<<<< HEAD
### 2.15.1. bf_vps_op_clear_vps, OP=0x5, IDX=0x11

bf_vps_op_clear_vps tells the microkernel to clear the VPS's hardware cache, if one exists. How this is used depends entirely on the hardware and is associated with AMD's VMCB Clean Bits, and Intel's VMClear instruction. See the associated documentation for more details. On AMD, this ABI clears the entire VMCB. For more fine grained control, use the write ABIs to manually modify the VMCB.

**Input:**
| Register Name | Bits | Description |
| :------------ | :--- | :---------- |
| REG0 | 63:0 | Set to the result of bf_handle_op_open_handle |
| REG1 | 15:0 | The VPSID of the VPS to clear |
| REG1 | 63:16 | REVI |

**const, bf_uint64_t: BF_VPS_OP_CLEAR_IDX_VAL**
| Value | Description |
| :---- | :---------- |
| 0x0000000000000012 | Defines the syscall index for bf_vps_op_clear_vps |

## 2.16. Intrinsic Syscalls

### 2.16.1. bf_intrinsic_op_rdmsr, OP=0x7, IDX=0x0
=======
## 2.13. Intrinsic Syscalls

### 2.13.1. bf_intrinsic_op_read_msr, OP=0x7, IDX=0x0
>>>>>>> 3a8b732d

Reads an MSR directly from the CPU given the address of the MSR to read. Note that this is specific to Intel/AMD only. Also note that not all MSRs can be written to, and which MSRs that can be written to is up to the microkernel's internal policy as well as which architecture the hypervisor is running on.

**Input:**
| Register Name | Bits | Description |
| :------------ | :--- | :---------- |
| REG0 | 63:0 | Set to the result of bf_handle_op_open_handle |
| REG1 | 31:0 | The address of the MSR to read |
| REG1 | 63:32 | REVI |

**Output:**
| Register Name | Bits | Description |
| :------------ | :--- | :---------- |
| REG0 | 63:0 | The resulting value |

**const, bf_uint64_t: BF_INTRINSIC_OP_RDMSR_IDX_VAL**
| Value | Description |
| :---- | :---------- |
| 0x0000000000000000 | Defines the syscall index for bf_intrinsic_op_rdmsr |

<<<<<<< HEAD
### 2.16.1. bf_intrinsic_op_wrmsr, OP=0x7, IDX=0x1
=======
### 2.13.2. bf_intrinsic_op_write_msr, OP=0x7, IDX=0x1
>>>>>>> 3a8b732d

Writes to an MSR directly from the CPU given the address of the MSR to write and the value to write. Note that this is specific to Intel/AMD only. Also note that not all MSRs can be written to, and which MSRs that can be written to is up to the microkernel's internal policy as well as which architecture the hypervisor is running on.

**Input:**
| Register Name | Bits | Description |
| :------------ | :--- | :---------- |
| REG0 | 63:0 | Set to the result of bf_handle_op_open_handle |
| REG1 | 31:0 | The address of the MSR to write to |
| REG1 | 63:32 | REVI |
| REG2 | 63:0 | The value to write to the requested MSR |

**const, bf_uint64_t: BF_INTRINSIC_OP_WRMSR_IDX_VAL**
| Value | Description |
| :---- | :---------- |
| 0x0000000000000001 | Defines the syscall index for bf_intrinsic_op_wrmsr |

### 2.16.1. bf_intrinsic_op_invlpga, OP=0x7, IDX=0x2

Invalidates the TLB mapping for a given virtual page and a given ASID. Note that this is specific to AMD only.

**Input:**
| Register Name | Bits | Description |
| :------------ | :--- | :---------- |
| REG0 | 63:0 | Set to the result of bf_handle_op_open_handle |
| REG1 | 63:0 | The address to invalidate |
| REG2 | 63:0 | The ASID to invalidate |

**const, bf_uint64_t: BF_INTRINSIC_OP_INVLPGA_IDX_VAL**
| Value | Description |
| :---- | :---------- |
| 0x0000000000000002 | Defines the syscall index for bf_intrinsic_op_invlpga |

### 2.16.1. bf_intrinsic_op_invept, OP=0x7, IDX=0x3

Invalidates mappings in the translation lookaside buffers (TLBs) and paging-structure caches that were derived from extended page tables (EPT). Note that this is specific to Intel only.

**Input:**
| Register Name | Bits | Description |
| :------------ | :--- | :---------- |
| REG0 | 63:0 | Set to the result of bf_handle_op_open_handle |
| REG1 | 63:0 | The EPTP to invalidate |
| REG2 | 63:0 | The INVEPT type (see the Intel SDM for details) |

**const, bf_uint64_t: BF_INTRINSIC_OP_INVEPT_IDX_VAL**
| Value | Description |
| :---- | :---------- |
| 0x0000000000000003 | Defines the syscall index for bf_intrinsic_op_invept |

### 2.16.1. bf_intrinsic_op_invvpid, OP=0x7, IDX=0x4

Invalidates mappings in the translation lookaside buffers (TLBs) and paging-structure caches based on virtual-processor identifier (VPID). Note that this is specific to Intel only.

**Input:**
| Register Name | Bits | Description |
| :------------ | :--- | :---------- |
| REG0 | 63:0 | Set to the result of bf_handle_op_open_handle |
| REG1 | 63:0 | The address to invalidate |
| REG2 | 15:0 | The VPID to invalidate |
| REG2 | 63:16 | REVI |
| REG3 | 63:0 | The INVVPID type (see the Intel SDM for details) |

**const, bf_uint64_t: BF_INTRINSIC_OP_INVVPID_IDX_VAL**
| Value | Description |
| :---- | :---------- |
| 0x0000000000000004 | Defines the syscall index for bf_intrinsic_op_invvpid |

## 2.14. Mem Syscalls

Each extension has access to several different memory pools:
- The page pool (used for allocating pages)
- The huge pool (used for allocating physically contiguous pages)
- The heap pool (used for allocating heap memory)
- TLS (used for thread-local storage)
- The direct map

The page pool provides a means to allocate a page. It should be noted that some microkernels may choose not to implement bf_mem_op_free_page which is optional.

The huge pool provides a method for allocating physically contiguous memory. This pool is small and platform-dependent (as in less than a megabyte total).
It should be noted that some microkernels may choose not to implement bf_mem_op_free_huge which is optional.

The heap pool provides memory that can only be grown, meaning the memory must always remain virtually contiguous. An extension is free to use heap memory or the page pool. The only difference between these two pools is the page pool can only allocate a single page at a time and may or may not be fragmented (depends on the implementation). The heap pool can allocate memory of any size (must be a multiple of a page) and never fragments. Freeing memory is also different. An extension can free any page from the page pool if the microkernel implements bf_mem_op_free_page. The heap pool can only be grown, meaning there is no ability to free heap memory.

Allocations must all occur during the bootstrap phase of the extension. Once an extension has executed bf_vps_op_run, allocations are no longer allowed on that physical processor.

Thread-Local Storage (TLS) memory (typically allocated using `thread_local`) provides per-physical processor storage. The amount of TLS available to an extension is 1 page per physical processor.

The direct map provides an extension with a means to access any physical address by accessing the direct map region of the virtual address space (depends on the hypervisor's configuration). By default, on Intel/AMD with 4-level paging, this region starts at 0xFFFFC00000000000. An extension can access any physical address by simply adding 0xFFFFC00000000000 to the physical address and dereferencing the resulting value. When a VM is destroyed, all physical memory maps associated with that VM will be removed.

### 2.14.1. bf_mem_op_alloc_page, OP=0x7, IDX=0x0

bf_mem_op_alloc_page allocates a page. When allocating a page, the extension should keep in mind the following:
- Virtual address to physical address conversions require a page walk, so they are slow.
- The microkernel does not support physical address to virtual address conversions.
- bf_mem_op_free_page is optional and if implemented, may be slow.

**Input:**
| Register Name | Bits | Description |
| :------------ | :--- | :---------- |
| REG0 | 63:0 | Set to the result of bf_handle_op_open_handle |

**Output:**
| Register Name | Bits | Description |
| :------------ | :--- | :---------- |
| REG0 | 63:0 | The virtual address of the resulting page |
| REG1 | 63:0 | The physical address of the resulting page |

**const, bf_uint64_t: BF_MEM_OP_ALLOC_PAGE_IDX_VAL**
| Value | Description |
| :---- | :---------- |
| 0x0000000000000000 | Defines the syscall index for bf_mem_op_alloc_page |

### 2.14.2. bf_mem_op_free_page, OP=0x7, IDX=0x1

Frees a page previously allocated by bf_mem_op_alloc_page. This operation is optional and not all microkernels may implement it. For more information, please see bf_mem_op_alloc_page.

**Input:**
| Register Name | Bits | Description |
| :------------ | :--- | :---------- |
| REG0 | 63:0 | Set to the result of bf_handle_op_open_handle |
| REG1 | 63:0 | The virtual address of the page to free |

**Output:**
| Register Name | Bits | Description |
| :------------ | :--- | :---------- |

**const, bf_uint64_t: BF_MEM_OP_FREE_PAGE_IDX_VAL**
| Value | Description |
| :---- | :---------- |
| 0x0000000000000001 | Defines the syscall index for bf_mem_op_free_page |


### 2.14.3. bf_mem_op_alloc_huge, OP=0x7, IDX=0x2

bf_mem_op_alloc_huge allocates a physically contiguous block of memory. When allocating a page, the extension should keep in mind the following:
- The total memory available to allocate from this pool is extremely limited. This should only be used when absolutely needed, and you should not expect more than 1 MB (might be less) of total memory available.
- Memory allocated from the huge pool might be allocated using different schemes. For example, the microkernel might allocate in increments of a page, or it might use a buddy allocator that would allocate in multiples of 2. If the allocation size doesn't match the algorithm, internal fragmentation could occur, further limiting the total number of allocations this pool can support.
- Virtual address to physical address conversions require a page walk, so they are slow.
- The microkernel does not support physical address to virtual address conversions.
- bf_mem_op_free_huge is optional and if implemented, may be slow.

**Input:**
| Register Name | Bits | Description |
| :------------ | :--- | :---------- |
| REG0 | 63:0 | Set to the result of bf_handle_op_open_handle |
| REG1 | 63:0 | The total number of bytes to allocate |

**Output:**
| Register Name | Bits | Description |
| :------------ | :--- | :---------- |
| REG0 | 63:0 | The virtual address of the resulting memory |
| REG1 | 63:0 | The physical address of the resulting memory |

**const, bf_uint64_t: BF_MEM_OP_ALLOC_HUGE_IDX_VAL**
| Value | Description |
| :---- | :---------- |
| 0x0000000000000002 | Defines the syscall index for bf_mem_op_alloc_huge |

### 2.14.4. bf_mem_op_free_huge, OP=0x7, IDX=0x3

Frees memory previously allocated by bf_mem_op_alloc_huge. This operation is optional and not all microkernels may implement it. For more information, please see bf_mem_op_alloc_huge.

**Input:**
| Register Name | Bits | Description |
| :------------ | :--- | :---------- |
| REG0 | 63:0 | Set to the result of bf_handle_op_open_handle |
| REG1 | 63:0 | The virtual address of the memory to free |

**Output:**
| Register Name | Bits | Description |
| :------------ | :--- | :---------- |

**const, bf_uint64_t: BF_MEM_OP_FREE_HUGE_IDX_VAL**
| Value | Description |
| :---- | :---------- |
| 0x0000000000000003 | Defines the syscall index for bf_mem_op_free_huge |

### 2.14.5. bf_mem_op_alloc_heap, OP=0x7, IDX=0x4

bf_mem_op_alloc_heap allocates heap memory. When allocating heap memory, the extension should keep in mind the following:
- This ABI is designed to work similar to sbrk() to support malloc/free implementations common with existing open source libraries.
- Calling this ABI with with a size of 0 will return the current heap location.
- Calling this ABI with a size (in bytes) will result in return the previous heap location. The current heap location will be set to the previous location, plus the provide size, rounded to the nearest page size.
- The microkernel does not support virtual address to physical address conversions.
- The microkernel does not support physical address to virtual address conversions.
- There is no ability to free heap memory

**Input:**
| Register Name | Bits | Description |
| :------------ | :--- | :---------- |
| REG0 | 63:0 | Set to the result of bf_handle_op_open_handle |
| REG1 | 63:0 | The number of bytes to increase the heap by |

<<<<<<< HEAD
**Output:**
| Register Name | Bits | Description |
| :------------ | :--- | :---------- |
| REG0 | 63:0 | The virtual address of the previous heap location |
=======
### 2.14.6. bf_mem_op_free_heap, OP=0x7, IDX=0x5
>>>>>>> 3a8b732d

**const, bf_uint64_t: BF_MEM_OP_ALLOC_HEAP_IDX_VAL**
| Value | Description |
| :---- | :---------- |
| 0x0000000000000004 | Defines the syscall index for bf_mem_op_alloc_heap |

<<<<<<< HEAD
### 2.16.1. bf_mem_op_virt_to_phys, OP=0x7, IDX=0x5
=======
### 2.14.7. bf_mem_op_virt_to_phys, OP=0x7, IDX=0x6
>>>>>>> 3a8b732d

bf_mem_op_virt_to_phys converts a provided virtual address to a physical address for any virtual address allocated using bf_mem_op_alloc_page or bf_mem_op_alloc_huge. It should also be noted that the virtual address of the page to convert must be page aligned.

**Input:**
| Register Name | Bits | Description |
| :------------ | :--- | :---------- |
| REG0 | 63:0 | Set to the result of bf_handle_op_open_handle |
| REG1 | 63:0 | The virtual address of the page to convert |

**Output:**
| Register Name | Bits | Description |
| :------------ | :--- | :---------- |
| REG0 | 63:0 | The physical address of the provided virtual address |

**const, bf_uint64_t: BF_MEM_OP_VIRT_TO_PHYS_IDX_VAL**
| Value | Description |
| :---- | :---------- |
| 0x0000000000000006 | Defines the syscall index for bf_mem_op_virt_to_phys |<|MERGE_RESOLUTION|>--- conflicted
+++ resolved
@@ -34,59 +34,6 @@
     - [2.5.6. VP Support](#256-vp-support)
     - [2.5.7. VPS Support](#257-vps-support)
     - [2.5.8. Intrinsic Support](#258-intrinsic-support)
-<<<<<<< HEAD
-    - [2.5.9. Syscall Specification IDs](#259-syscall-specification-ids)
-  - [2.6. Control Syscalls](#26-control-syscalls)
-    - [2.6.1. bf_control_op_exit, OP=0x0, IDX=0x0](#261-bf_control_op_exit-op0x0-idx0x0)
-    - [2.6.2. bf_control_op_thread_id, OP=0x0, IDX=0x1](#262-bf_control_op_thread_id-op0x0-idx0x1)
-    - [2.6.3. bf_control_op_ppid, OP=0x0, IDX=0x2](#263-bf_control_op_ppid-op0x0-idx0x2)
-  - [2.7. Handle Syscalls](#27-handle-syscalls)
-    - [2.7.1. bf_handle_op_open_handle, OP=0x1, IDX=0x0](#271-bf_handle_op_open_handle-op0x1-idx0x0)
-    - [2.7.2. bf_handle_op_close_handle, OP=0x1, IDX=0x1](#272-bf_handle_op_close_handle-op0x1-idx0x1)
-    - [2.7.3. bf_handle_op_version, OP=0x1, IDX=0x2](#273-bf_handle_op_version-op0x1-idx0x2)
-  - [2.8. Debug Syscalls](#28-debug-syscalls)
-    - [2.8.1. bf_debug_op_out, OP=0x2, IDX=0x0](#281-bf_debug_op_out-op0x2-idx0x0)
-    - [2.8.2. bf_debug_op_dump_vm, OP=0x2, IDX=0x1](#282-bf_debug_op_dump_vm-op0x2-idx0x1)
-    - [2.8.3. bf_debug_op_dump_vp, OP=0x2, IDX=0x2](#283-bf_debug_op_dump_vp-op0x2-idx0x2)
-    - [2.8.4. bf_debug_op_dump_vmexit_log, OP=0x2, IDX=0x3](#284-bf_debug_op_dump_vmexit_log-op0x2-idx0x3)
-    - [2.8.5. bf_debug_op_dump_memory_maps, OP=0x2, IDX=0x4](#285-bf_debug_op_dump_memory_maps-op0x2-idx0x4)
-    - [2.8.6. bf_debug_op_write_c, OP=0x2, IDX=0x5](#286-bf_debug_op_write_c-op0x2-idx0x5)
-    - [2.8.7. bf_debug_op_write_str, OP=0x2, IDX=0x6](#287-bf_debug_op_write_str-op0x2-idx0x6)
-  - [2.9. Callback Syscalls](#29-callback-syscalls)
-    - [2.9.1. bf_callback_op_wait, OP=0x3, IDX=0x0](#291-bf_callback_op_wait-op0x3-idx0x0)
-    - [2.9.3. bf_callback_op_register_bootstrap, OP=0x3, IDX=0x2](#293-bf_callback_op_register_bootstrap-op0x3-idx0x2)
-    - [2.9.3. bf_callback_op_register_vmexit, OP=0x3, IDX=0x3](#293-bf_callback_op_register_vmexit-op0x3-idx0x3)
-    - [2.9.3. bf_callback_op_register_fail, OP=0x3, IDX=0x4](#293-bf_callback_op_register_fail-op0x3-idx0x4)
-  - [2.10. Virtual Machine (VM)](#210-virtual-machine-vm)
-  - [2.11. Virtual Machine ID (VMID)](#211-virtual-machine-id-vmid)
-  - [2.12. Virtual Machine Syscalls](#212-virtual-machine-syscalls)
-    - [2.12.1. bf_vm_op_create_vm, OP=0x4, IDX=0x0](#2121-bf_vm_op_create_vm-op0x4-idx0x0)
-    - [2.12.2. bf_vm_op_destroy_vm, OP=0x4, IDX=0x1](#2122-bf_vm_op_destroy_vm-op0x4-idx0x1)
-  - [2.13. Virtual Processor (VP)](#213-virtual-processor-vp)
-  - [2.14. Virtual Processor ID (VPID)](#214-virtual-processor-id-vpid)
-  - [2.15. Virtual Processor Syscalls](#215-virtual-processor-syscalls)
-    - [2.15.1. bf_vp_op_create_vp, OP=0x5, IDX=0x0](#2151-bf_vp_op_create_vp-op0x5-idx0x0)
-    - [2.15.2. bf_vp_op_destroy_vp, OP=0x5, IDX=0x1](#2152-bf_vp_op_destroy_vp-op0x5-idx0x1)
-  - [2.16. VPS Syscalls](#216-vps-syscalls)
-    - [2.16.1. bf_vps_op_create_vps, OP=0x6, IDX=0x0](#2161-bf_vps_op_create_vps-op0x6-idx0x0)
-    - [2.16.2. bf_vps_op_destroy_vps, OP=0x6, IDX=0x1](#2162-bf_vps_op_destroy_vps-op0x6-idx0x1)
-    - [2.16.1. bf_vps_op_init_as_root, OP=0x6, IDX=0x2](#2161-bf_vps_op_init_as_root-op0x6-idx0x2)
-    - [2.16.1. bf_vps_op_read8, OP=0x6, IDX=0x3](#2161-bf_vps_op_read8-op0x6-idx0x3)
-    - [2.16.1. bf_vps_op_read16, OP=0x6, IDX=0x4](#2161-bf_vps_op_read16-op0x6-idx0x4)
-    - [2.16.1. bf_vps_op_read32, OP=0x6, IDX=0x5](#2161-bf_vps_op_read32-op0x6-idx0x5)
-    - [2.16.1. bf_vps_op_read64, OP=0x6, IDX=0x6](#2161-bf_vps_op_read64-op0x6-idx0x6)
-    - [2.16.1. bf_vps_op_write8, OP=0x6, IDX=0x7](#2161-bf_vps_op_write8-op0x6-idx0x7)
-    - [2.16.1. bf_vps_op_write16, OP=0x6, IDX=0x8](#2161-bf_vps_op_write16-op0x6-idx0x8)
-    - [2.16.1. bf_vps_op_write32, OP=0x6, IDX=0x9](#2161-bf_vps_op_write32-op0x6-idx0x9)
-    - [2.16.1. bf_vps_op_write64, OP=0x6, IDX=0xA](#2161-bf_vps_op_write64-op0x6-idx0xa)
-    - [2.16.1. bf_vps_op_read_reg, OP=0x6, IDX=0xB](#2161-bf_vps_op_read_reg-op0x6-idx0xb)
-    - [2.16.1. bf_vps_op_write_reg, OP=0x6, IDX=0xC](#2161-bf_vps_op_write_reg-op0x6-idx0xc)
-    - [2.15.1. bf_vps_op_run, OP=0x5, IDX=0xD](#2151-bf_vps_op_run-op0x5-idx0xd)
-    - [2.15.1. bf_vps_op_advance_ip, OP=0x5, IDX=0xE](#2151-bf_vps_op_advance_ip-op0x5-idx0xe)
-    - [2.15.1. bf_vps_op_promote, OP=0x5, IDX=0xF](#2151-bf_vps_op_promote-op0x5-idx0xf)
-    - [2.16.1. bf_intrinsic_op_rdmsr, OP=0x7, IDX=0x0](#2161-bf_intrinsic_op_rdmsr-op0x7-idx0x0)
-    - [2.16.1. bf_intrinsic_op_wrmsr, OP=0x7, IDX=0x1](#2161-bf_intrinsic_op_wrmsr-op0x7-idx0x1)
-=======
     - [2.5.9. Mem Support](#259-mem-support)
     - [2.5.10. Syscall Specification IDs](#2510-syscall-specification-ids)
   - [2.6. Thread Local Storage](#26-thread-local-storage)
@@ -137,18 +84,20 @@
     - [2.12.21. bf_vps_op_advance_ip, OP=0x5, IDX=0xF](#21221-bf_vps_op_advance_ip-op0x5-idx0xf)
     - [2.12.22. bf_vps_op_advance_ip_and_run_current, OP=0x5, IDX=0x10](#21222-bf_vps_op_advance_ip_and_run_current-op0x5-idx0x10)
     - [2.12.23. bf_vps_op_promote, OP=0x5, IDX=0x11](#21223-bf_vps_op_promote-op0x5-idx0x11)
-  - [2.13. Intrinsic Syscalls](#213-intrinsic-syscalls)
-    - [2.13.1. bf_intrinsic_op_read_msr, OP=0x7, IDX=0x0](#2131-bf_intrinsic_op_read_msr-op0x7-idx0x0)
-    - [2.13.2. bf_intrinsic_op_write_msr, OP=0x7, IDX=0x1](#2132-bf_intrinsic_op_write_msr-op0x7-idx0x1)
+    - [2.15.1. bf_vps_op_clear_vps, OP=0x5, IDX=0x11](#2151-bf_vps_op_clear_vps-op0x5-idx0x11)
+  - [2.16. Intrinsic Syscalls](#216-intrinsic-syscalls)
+    - [2.16.1. bf_intrinsic_op_rdmsr, OP=0x7, IDX=0x0](#2161-bf_intrinsic_op_rdmsr-op0x7-idx0x0)
+    - [2.16.1. bf_intrinsic_op_wrmsr, OP=0x7, IDX=0x1](#2161-bf_intrinsic_op_wrmsr-op0x7-idx0x1)
+    - [2.16.1. bf_intrinsic_op_invlpga, OP=0x7, IDX=0x2](#2161-bf_intrinsic_op_invlpga-op0x7-idx0x2)
+    - [2.16.1. bf_intrinsic_op_invept, OP=0x7, IDX=0x3](#2161-bf_intrinsic_op_invept-op0x7-idx0x3)
+    - [2.16.1. bf_intrinsic_op_invvpid, OP=0x7, IDX=0x4](#2161-bf_intrinsic_op_invvpid-op0x7-idx0x4)
   - [2.14. Mem Syscalls](#214-mem-syscalls)
     - [2.14.1. bf_mem_op_alloc_page, OP=0x7, IDX=0x0](#2141-bf_mem_op_alloc_page-op0x7-idx0x0)
     - [2.14.2. bf_mem_op_free_page, OP=0x7, IDX=0x1](#2142-bf_mem_op_free_page-op0x7-idx0x1)
     - [2.14.3. bf_mem_op_alloc_huge, OP=0x7, IDX=0x2](#2143-bf_mem_op_alloc_huge-op0x7-idx0x2)
     - [2.14.4. bf_mem_op_free_huge, OP=0x7, IDX=0x3](#2144-bf_mem_op_free_huge-op0x7-idx0x3)
     - [2.14.5. bf_mem_op_alloc_heap, OP=0x7, IDX=0x4](#2145-bf_mem_op_alloc_heap-op0x7-idx0x4)
-    - [2.14.6. bf_mem_op_free_heap, OP=0x7, IDX=0x5](#2146-bf_mem_op_free_heap-op0x7-idx0x5)
-    - [2.14.7. bf_mem_op_virt_to_phys, OP=0x7, IDX=0x6](#2147-bf_mem_op_virt_to_phys-op0x7-idx0x6)
->>>>>>> 3a8b732d
+    - [2.16.1. bf_mem_op_virt_to_phys, OP=0x7, IDX=0x5](#2161-bf_mem_op_virt_to_phys-op0x7-idx0x5)
 
 # 1. Introduction
 
@@ -1342,7 +1291,6 @@
 | :---- | :---------- |
 | 0x0000000000000011 | Defines the syscall index for bf_vps_op_promote |
 
-<<<<<<< HEAD
 ### 2.15.1. bf_vps_op_clear_vps, OP=0x5, IDX=0x11
 
 bf_vps_op_clear_vps tells the microkernel to clear the VPS's hardware cache, if one exists. How this is used depends entirely on the hardware and is associated with AMD's VMCB Clean Bits, and Intel's VMClear instruction. See the associated documentation for more details. On AMD, this ABI clears the entire VMCB. For more fine grained control, use the write ABIs to manually modify the VMCB.
@@ -1362,11 +1310,6 @@
 ## 2.16. Intrinsic Syscalls
 
 ### 2.16.1. bf_intrinsic_op_rdmsr, OP=0x7, IDX=0x0
-=======
-## 2.13. Intrinsic Syscalls
-
-### 2.13.1. bf_intrinsic_op_read_msr, OP=0x7, IDX=0x0
->>>>>>> 3a8b732d
 
 Reads an MSR directly from the CPU given the address of the MSR to read. Note that this is specific to Intel/AMD only. Also note that not all MSRs can be written to, and which MSRs that can be written to is up to the microkernel's internal policy as well as which architecture the hypervisor is running on.
 
@@ -1387,11 +1330,7 @@
 | :---- | :---------- |
 | 0x0000000000000000 | Defines the syscall index for bf_intrinsic_op_rdmsr |
 
-<<<<<<< HEAD
 ### 2.16.1. bf_intrinsic_op_wrmsr, OP=0x7, IDX=0x1
-=======
-### 2.13.2. bf_intrinsic_op_write_msr, OP=0x7, IDX=0x1
->>>>>>> 3a8b732d
 
 Writes to an MSR directly from the CPU given the address of the MSR to write and the value to write. Note that this is specific to Intel/AMD only. Also note that not all MSRs can be written to, and which MSRs that can be written to is up to the microkernel's internal policy as well as which architecture the hypervisor is running on.
 
@@ -1584,25 +1523,17 @@
 | REG0 | 63:0 | Set to the result of bf_handle_op_open_handle |
 | REG1 | 63:0 | The number of bytes to increase the heap by |
 
-<<<<<<< HEAD
 **Output:**
 | Register Name | Bits | Description |
 | :------------ | :--- | :---------- |
 | REG0 | 63:0 | The virtual address of the previous heap location |
-=======
-### 2.14.6. bf_mem_op_free_heap, OP=0x7, IDX=0x5
->>>>>>> 3a8b732d
 
 **const, bf_uint64_t: BF_MEM_OP_ALLOC_HEAP_IDX_VAL**
 | Value | Description |
 | :---- | :---------- |
 | 0x0000000000000004 | Defines the syscall index for bf_mem_op_alloc_heap |
 
-<<<<<<< HEAD
 ### 2.16.1. bf_mem_op_virt_to_phys, OP=0x7, IDX=0x5
-=======
-### 2.14.7. bf_mem_op_virt_to_phys, OP=0x7, IDX=0x6
->>>>>>> 3a8b732d
 
 bf_mem_op_virt_to_phys converts a provided virtual address to a physical address for any virtual address allocated using bf_mem_op_alloc_page or bf_mem_op_alloc_huge. It should also be noted that the virtual address of the page to convert must be page aligned.
 
