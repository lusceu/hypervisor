//
// Copyright (C) 2019 Assured Information Security, Inc.
//
// Permission is hereby granted, free of charge, to any person obtaining a copy
// of this software and associated documentation files (the "Software"), to deal
// in the Software without restriction, including without limitation the rights
// to use, copy, modify, merge, publish, distribute, sublicense, and/or sell
// copies of the Software, and to permit persons to whom the Software is
// furnished to do so, subject to the following conditions:
//
// The above copyright notice and this permission notice shall be included in all
// copies or substantial portions of the Software.
//
// THE SOFTWARE IS PROVIDED "AS IS", WITHOUT WARRANTY OF ANY KIND, EXPRESS OR
// IMPLIED, INCLUDING BUT NOT LIMITED TO THE WARRANTIES OF MERCHANTABILITY,
// FITNESS FOR A PARTICULAR PURPOSE AND NONINFRINGEMENT. IN NO EVENT SHALL THE
// AUTHORS OR COPYRIGHT HOLDERS BE LIABLE FOR ANY CLAIM, DAMAGES OR OTHER
// LIABILITY, WHETHER IN AN ACTION OF CONTRACT, TORT OR OTHERWISE, ARISING FROM,
// OUT OF OR IN CONNECTION WITH THE SOFTWARE OR THE USE OR OTHER DEALINGS IN THE
// SOFTWARE.

#ifndef VCPU_INTEL_X64_H
#define VCPU_INTEL_X64_H

#include "uapis/cpuid.h"
#include "uapis/state.h"

#include "implementation/cpuid.h"
#include "implementation/state.h"

#include "vmexit/control_register.h"
<<<<<<< HEAD
#include "vmexit/ept_misconfiguration.h"
=======
#include "vmexit/cpuid.h"
>>>>>>> f30c08d0
#include "vmexit/ept_violation.h"
#include "vmexit/external_interrupt.h"
#include "vmexit/init_signal.h"
#include "vmexit/interrupt_window.h"
#include "vmexit/io_instruction.h"
#include "vmexit/monitor_trap.h"
#include "vmexit/nmi_window.h"
#include "vmexit/nmi.h"
#include "vmexit/rdmsr.h"
#include "vmexit/sipi_signal.h"
#include "vmexit/preemption_timer.h"
#include "vmexit/wrmsr.h"
#include "vmexit/xsetbv.h"

#include "ept.h"
#include "exit_handler.h"
#include "interrupt_queue.h"
#include "microcode.h"
#include "vmcs.h"
#include "vmx.h"
#include "vpid.h"

#include "../x64/unmapper.h"

#include "../../../vcpu/vcpu.h"
#include "../../../memory_manager/arch/x64/cr3.h"

// -----------------------------------------------------------------------------
// Defintion
// -----------------------------------------------------------------------------

namespace bfvmm::intel_x64
{

using vcpu_delegate_t = delegate<void(vcpu *)>;  ///< vCPU delegate type

/// Intel vCPU
///
/// This class provides the base implementation for an Intel based vCPU. For
/// more information on how a vCPU works, please @see bfvmm::vcpu
///
class vcpu :
    public bfvmm::vcpu,

    // private implementation::vmx,
    // public uapis::vmcs<implementation::vmcs>,
    // public uapis::exit_handler<implementation::exit_handler>,
    public uapis::state<implementation::state>,

    public uapis::cpuid<implementation::cpuid>
{

public:

    /// Default Constructor
    ///
    /// @expects none
    /// @ensures none
    ///
    /// @param id the id of the vcpu
    /// @param global_state a pointer to the vCPUs state
    ///
    explicit vcpu(vcpuid::type id);

    /// Destructor
    ///
    /// @expects none
    /// @ensures none
    ///
    ~vcpu() override = default;

public:

    /// Run
    ///
    /// Executes the vCPU. This is executed before a launch/resume. This means
    /// that this is executed in the context of the kernel if this is a host
    /// vCPU and in the context of the parent vCPU if this is a guest vCPU.
    ///
    /// In addition, this is also executed as a means to resume back into the
    /// guest after an exit, so this can also be run from the vCPU's own point
    /// of view if an exit has occurred and you are simply resuming.
    ///
    /// @expects none
    /// @ensures none
    ///
    VIRTUAL void run();

    /// Add Launch Delegate
    ///
    /// Adds a launch delegate to the VCPU. The delegates are added to a queue and
    /// executed in FILO order. All delegates are executed unless an exception
    /// is thrown that is not handled.
    ///
    /// Note that this is executed during a vcpu->run() if the vCPU is being
    /// launched and not resumed.
    ///
    /// @expects none
    /// @ensures none
    ///
    /// @param d the delegate to add to the vcpu
    ///
    VIRTUAL void add_launch_delegate(const vcpu_delegate_t &d) noexcept
    { m_launch_delegates.push_front(std::move(d)); }

    /// Add Resume Delegate
    ///
    /// Adds a resume delegate to the VCPU. The delegates are added to a queue and
    /// executed in FILO order. All delegates are executed unless an exception
    /// is thrown that is not handled.
    ///
    /// Note that this is executed during a vcpu->run() if the vCPU is being
    /// resumed and not launched.
    ///
    /// @expects none
    /// @ensures none
    ///
    /// @param d the delegate to add to the vcpu
    ///
    VIRTUAL void add_resume_delegate(const vcpu_delegate_t &d) noexcept
    { m_resume_delegates.push_front(std::move(d)); }

    /// Add Clear Delegate
    ///
    /// Adds a clear delegate to the VCPU. The delegates are added to a queue and
    /// executed in FILO order. All delegates are executed unless an exception
    /// is thrown that is not handled.
    ///
    /// Note that this is executed during a vcpu->clear().
    ///
    /// @expects none
    /// @ensures none
    ///
    /// @param d the delegate to add to the vcpu
    ///
    VIRTUAL void add_clear_delegate(const vcpu_delegate_t &d) noexcept
    { m_resume_delegates.push_front(std::move(d)); }

private:

    void write_host_state();
    void write_guest_state();
    void write_control_state();

public:

    //==========================================================================
    // VMCS Operations
    //==========================================================================

    /// Load vCPU
    ///
    /// Loads the vCPU into hardware.
    ///
    /// @expects none
    /// @ensures none
    ///
    VIRTUAL void load();

    /// Clear vCPU
    ///
    /// Clears the vCPU in hardware.
    ///
    /// @expects none
    /// @ensures none
    ///
    VIRTUAL void clear();

    /// Promote vCPU
    ///
    /// Promotes the vCPU.
    ///
    /// @expects none
    /// @ensures none
    ///
    VIRTUAL void promote();

    /// Advance vCPU
    ///
    /// Advances the vCPU.
    ///
    /// @expects none
    /// @ensures none
    ///
    /// @return always returns true
    ///
    VIRTUAL bool advance();

    //==========================================================================
    // Handler Operations
    //==========================================================================

    /// Add Exit Handler
    ///
    /// Adds an exit function to the exit list. Exit functions are executed
    /// right after a vCPU exits for any reason. Use this with care because
    /// this function will be executed a lot.
    ///
    /// Note the return value of the delegate is ignored
    ///
    /// @expects none
    /// @ensures none
    ///
    /// @param d The delegate being registered
    ///
    VIRTUAL void add_exit_handler(const handler_delegate_t &d);

    /// Add Exit Handler (for specific reason)
    ///
    /// Adds an exit handler to the vCPU for a specific reason
    ///
    /// @expects none
    /// @ensures none
    ///
    /// @param reason The exit reason for the handler being registered
    /// @param d The delegate being registered
    ///
    VIRTUAL void add_exit_handler_for_reason(
        ::intel_x64::vmcs::value_type reason, const handler_delegate_t &d);

    //==========================================================================
    // Fault Handling
    //==========================================================================

    /// Dump State
    ///
    /// Outputs the state of the vCPU with a custom header
    ///
    /// @expects none
    /// @ensures none
    ///
    /// @param str a custom header to add to the dump output
    ///
    VIRTUAL void dump(const char *str);

    /// Halt the vCPU
    ///
    /// Halts the vCPU. The default action is to freeze the physical core
    /// resulting in a hang, but this function can be overrided to provide
    /// a safer action if possible.
    ///
    /// @param str the reason for the halt
    ///
    virtual void halt(const std::string &str = {});

    //==========================================================================
    // VMExit
    //==========================================================================

    //--------------------------------------------------------------------------
    // Control Register
    //--------------------------------------------------------------------------

    /// Add Write CR0 Handler
    ///
    /// @expects
    /// @ensures
    ///
    /// @param mask the CR0 enable/disable mask
    /// @param d the delegate to call when a mov-to-cr0 exit occurs
    ///
    VIRTUAL void add_wrcr0_handler(
        vmcs_n::value_type mask, const handler_delegate_t &d);

    /// Add Read CR3 Handler
    ///
    /// @expects
    /// @ensures
    ///
    /// @param d the delegate to call when a mov-from-cr3 exit occurs
    ///
    VIRTUAL void add_rdcr3_handler(
        const handler_delegate_t &d);

    /// Add Write CR3 Handler
    ///
    /// @expects
    /// @ensures
    ///
    /// @param d the delegate to call when a mov-to-cr3 exit occurs
    ///
    VIRTUAL void add_wrcr3_handler(
        const handler_delegate_t &d);

    /// Add Write CR4 Handler
    ///
    /// @expects
    /// @ensures
    ///
    /// @param mask the CR0 enable/disable mask
    /// @param d the delegate to call when a mov-to-cr4 exit occurs
    ///
    VIRTUAL void add_wrcr4_handler(
        vmcs_n::value_type mask, const handler_delegate_t &d);

    /// Execute wrcr0
    ///
    /// Executes the wrcr0 instruction, and populates the vCPU's registers.
    /// For more information, please see the control register VM exit handler's
    /// documentation.
    ///
    /// @expects
    /// @ensures
    ///
    VIRTUAL void execute_wrcr0();

    /// Execute rdcr3
    ///
    /// Executes the rdcr3 instruction, and populates the vCPU's registers.
    /// For more information, please see the control register VM exit handler's
    /// documentation.
    ///
    /// @expects
    /// @ensures
    ///
    VIRTUAL void execute_rdcr3();

    /// Execute wrcr3
    ///
    /// Executes the wrcr3 instruction, and populates the vCPU's registers.
    /// For more information, please see the control register VM exit handler's
    /// documentation.
    ///
    /// @expects
    /// @ensures
    ///
    VIRTUAL void execute_wrcr3();

    /// Execute wrcr3
    ///
    /// Executes the wrcr3 instruction, and populates the vCPU's registers.
    /// For more information, please see the control register VM exit handler's
    /// documentation.
    ///
    /// @expects
    /// @ensures
    ///
    VIRTUAL void execute_wrcr4();

    //--------------------------------------------------------------------------
<<<<<<< HEAD
    // EPT Misconfiguration
    //--------------------------------------------------------------------------

    /// Add EPT Misconfiguration Handler
=======
    // CPUID
    //--------------------------------------------------------------------------

    /// Add CPUID Handler
    ///
    /// Add a delegate to handle a CPUID VM exit. Your handler should always
    /// return false unless you need to override the default behavior of the
    /// base hypervisor. For more information, please see the CPUID VM exit
    /// handler for details.
    ///
    /// @expects
    /// @ensures
    ///
    /// @param leaf the leaf to call d on
    /// @param d the delegate to call on the vm exit
    ///
    VIRTUAL void add_cpuid_handler(
        cpuid_handler::leaf_t leaf, const handler_delegate_t &d);

    /// Add Emulate
    ///
    /// Emulate the exeuction of the CPUID instruction. For more information
    /// please see the CPUID VM exit handler for details. Generally speaking,
    /// you should typically use add_handler() instead.
    ///
    /// @expects
    /// @ensures
    ///
    /// @param leaf the leaf to call d on
    /// @param d the delegate to call on the vm exit
    ///
    VIRTUAL void add_cpuid_emulator(
        cpuid_handler::leaf_t leaf, const handler_delegate_t &d);

    /// Execute CPUID
    ///
    /// Executes the CPUID instruction, and populates the vCPU's registers.
    /// For more information, please see the CPUID VM exit handler's
    /// documentation.
>>>>>>> f30c08d0
    ///
    /// @expects
    /// @ensures
    ///
<<<<<<< HEAD
    /// @param d the delegate to call when an exit occurs
    ///
    VIRTUAL void add_ept_misconfiguration_handler(
        const ept_misconfiguration_handler::handler_delegate_t &d);
=======
    VIRTUAL void execute_cpuid();

    /// Enable Whitelisting
    ///
    /// Ensures that if a VM exit occurs, that an emulator must be registered
    /// for the exit. If an emulator is not registered, the VM exit is
    /// reported as unhandled.
    ///
    /// @expects
    /// @ensures
    ///
    VIRTUAL void enable_cpuid_whitelisting() noexcept;
>>>>>>> f30c08d0

    //--------------------------------------------------------------------------
    // EPT Violation
    //--------------------------------------------------------------------------

    /// Add EPT read violation handler
    ///
    /// @expects
    /// @ensures
    ///
    /// @param d the delegate to call when an exit occurs
    ///
    VIRTUAL void add_ept_read_violation_handler(
        const ept_violation_handler::handler_delegate_t &d);

    /// Add EPT write violation handler
    ///
    /// @expects
    /// @ensures
    ///
    /// @param d the delegate to call when an exit occurs
    ///
    VIRTUAL void add_ept_write_violation_handler(
        const ept_violation_handler::handler_delegate_t &d);

    /// Add EPT execute violation handler
    ///
    /// @expects
    /// @ensures
    ///
    /// @param d the delegate to call when an exit occurs
    ///
    VIRTUAL void add_ept_execute_violation_handler(
        const ept_violation_handler::handler_delegate_t &d);

    /// Add EPT Read Violation Default Handler
    ///
    /// @expects
    /// @ensures
    ///
    /// @param d the delegate to call when an exit occurs
    ///
    VIRTUAL void add_default_ept_read_violation_handler(
        const ::handler_delegate_t &d);

    /// Add EPT Write Violation Default Handler
    ///
    /// @expects
    /// @ensures
    ///
    /// @param d the delegate to call when an exit occurs
    ///
    VIRTUAL void add_default_ept_write_violation_handler(
        const ::handler_delegate_t &d);

    /// Add EPT Execute Violation Default Handler
    ///
    /// @expects
    /// @ensures
    ///
    /// @param d the delegate to call when an exit occurs
    ///
    VIRTUAL void add_default_ept_execute_violation_handler(
        const ::handler_delegate_t &d);

    //--------------------------------------------------------------------------
    // External Interrupt
    //--------------------------------------------------------------------------

    /// Add External Interrupt Handler
    ///
    /// Turns on external interrupt handling and adds an external interrupt
    /// handler to handle external interrupts
    ///
    /// @expects
    /// @ensures
    ///
    /// @param d the delegate to call when an exit occurs
    ///
    VIRTUAL void add_external_interrupt_handler(
        const external_interrupt_handler::handler_delegate_t &d);

    /// Disable External Interrupt Support
    ///
    /// @expects
    /// @ensures
    ///
    VIRTUAL void disable_external_interrupts();

    //--------------------------------------------------------------------------
    // Interrupt Window
    //--------------------------------------------------------------------------

    /// Queue External Interrupt
    ///
    /// Queues an external interrupt for injection.
    ///
    /// @expects
    /// @ensures
    ///
    /// @param vector the vector to queue for injection
    ///
    VIRTUAL void queue_external_interrupt(uint64_t vector);

    /// Inject Exception
    ///
    /// Inject an exception on the next VM entry. Note that this will overwrite
    /// any interrupts that are already injected for the next VM entry so
    /// care should be taken when using this function
    ///
    /// @expects
    /// @ensures
    ///
    /// @param vector the vector to inject into the guest
    /// @param ec the error code associated with the exception if applicable
    ///
    VIRTUAL void inject_exception(uint64_t vector, uint64_t ec = 0);

    /// Inject External Interrupt
    ///
    /// Inject an external interrupt on the next VM entry. Note that this will
    /// overwrite any interrupts that are already injected for the next VM entry
    /// so care should be taken when using this function
    ///
    /// @expects
    /// @ensures
    ///
    /// @param vector the vector to inject into the guest
    ///
    VIRTUAL void inject_external_interrupt(uint64_t vector);

    //--------------------------------------------------------------------------
    // IO Instruction
    //--------------------------------------------------------------------------

    /// Trap All IO Instruction Accesses
    ///
    /// @expects
    /// @ensures
    ///
    VIRTUAL void trap_on_all_io_instruction_accesses();

    /// Pass Through All IO Instruction Accesses
    ///
    /// @expects
    /// @ensures
    ///
    VIRTUAL void pass_through_all_io_instruction_accesses();

    /// Pass Through Accesses
    ///
    /// @expects
    /// @ensures
    ///
    /// @param port the port to pass through
    ///
    VIRTUAL void pass_through_io_accesses(vmcs_n::value_type port);

    /// Add IO Instruction Handler
    ///
    /// @expects
    /// @ensures
    ///
    /// @param port the port to call
    /// @param in_d the delegate to call when the reads in from the given port
    /// @param out_d the delegate to call when the guest writes out to the
    ///        given port.
    ///
    VIRTUAL void add_io_instruction_handler(
        vmcs_n::value_type port,
        const io_instruction_handler::handler_delegate_t &in_d,
        const io_instruction_handler::handler_delegate_t &out_d);

    /// Emulate IO Instruction Handler
    ///
    /// Adds a handler, and tells the APIs that full emulation is desired.
    /// This will prevent the real hardware from being touched.
    ///
    /// @expects
    /// @ensures
    ///
    /// @param port the port to call
    /// @param in_d the delegate to call when the reads in from the given port
    /// @param out_d the delegate to call when the guest writes out to the
    ///        given port.
    ///
    VIRTUAL void emulate_io_instruction(
        vmcs_n::value_type port,
        const io_instruction_handler::handler_delegate_t &in_d,
        const io_instruction_handler::handler_delegate_t &out_d);

    /// Add IO Instruction Default Handler
    ///
    /// @expects
    /// @ensures
    ///
    /// @param d the delegate to call when the guest executes an IO instruction
    ///
    VIRTUAL void add_default_io_instruction_handler(
        const ::handler_delegate_t &d);

    //--------------------------------------------------------------------------
    // Monitor Trap
    //--------------------------------------------------------------------------

    /// Add Monitor Trap Flag Handler
    ///
    /// @expects
    /// @ensures
    ///
    /// @param d the delegate to call when a monitor-trap flag exit occurs
    ///
    VIRTUAL void add_monitor_trap_handler(
        const ::handler_delegate_t &d);

    /// Enable Monitor Trap Flag
    ///
    /// @expects
    /// @ensures
    ///
    VIRTUAL void enable_monitor_trap_flag();

    //--------------------------------------------------------------------------
    // Non-Maskable Interrupt Window
    //--------------------------------------------------------------------------

    /// Queue NMI
    ///
    /// Queues an NMI for injection.
    ///
    /// @expects
    /// @ensures
    ///
    VIRTUAL void queue_nmi();

    /// Inject NMI
    ///
    /// Inject an NMI on the next VM entry. Note that this will
    /// overwrite any interrupts that are already injected for the next VM entry
    /// so care should be taken when using this function
    ///
    /// @expects
    /// @ensures
    ///
    VIRTUAL void inject_nmi();

    //--------------------------------------------------------------------------
    // Non-Maskable Interrupts
    //--------------------------------------------------------------------------

    /// Add NMI Handler
    ///
    /// Turns on NMI handling and adds an NMI
    /// handler to handle NMIs
    ///
    /// @expects
    /// @ensures
    ///
    /// @param d the delegate to call when an exit occurs
    ///
    VIRTUAL void add_nmi_handler(
        const nmi_handler::handler_delegate_t &d);

    /// Enable NMI Support
    ///
    /// @expects
    /// @ensures
    ///
    VIRTUAL void enable_nmis();

    /// Disable NMI Support
    ///
    /// @expects
    /// @ensures
    ///
    VIRTUAL void disable_nmis();

    //--------------------------------------------------------------------------
    // Read MSR
    //--------------------------------------------------------------------------

    /// Trap On Access
    ///
    /// Sets a '1' in the MSR bitmap corresponding with the provided msr. All
    /// attempts made by the guest to read from the provided msr will
    /// trap to hypervisor.
    ///
    /// @expects
    /// @ensures
    ///
    /// @param msr the msr to trap on
    ///
    VIRTUAL void trap_on_rdmsr_access(vmcs_n::value_type msr);

    /// Trap All Read MSR Accesses
    ///
    /// @expects
    /// @ensures
    ///
    VIRTUAL void trap_on_all_rdmsr_accesses();

    /// Pass Through Access
    ///
    /// Sets a '0' in the MSR bitmap corresponding with the provided msr. All
    /// attempts made by the guest to read from the provided msr will be
    /// executed by the guest and will not trap to the hypervisor.
    ///
    /// @expects
    /// @ensures
    ///
    /// @param msr the msr to pass through
    ///
    VIRTUAL void pass_through_rdmsr_access(vmcs_n::value_type msr);

    /// Pass Through All Read MSR Accesses
    ///
    /// @expects
    /// @ensures
    ///
    VIRTUAL void pass_through_all_rdmsr_accesses();

    /// Add Read MSR Handler
    ///
    /// @expects
    /// @ensures
    ///
    /// @param msr the address at which to call the given handler
    /// @param d the delegate to call when a rdmsr_handler exit occurs
    ///
    VIRTUAL void add_rdmsr_handler(
        vmcs_n::value_type msr, const rdmsr_handler::handler_delegate_t &d);

    /// Emulate Read MSR
    ///
    /// Adds a handler, and tells the APIs that full emulation is desired.
    /// This will prevent the real hardware from being touched.
    ///
    /// @expects
    /// @ensures
    ///
    /// @param msr the address at which to call the given handler
    /// @param d the delegate to call when a rdmsr_handler exit occurs
    ///
    VIRTUAL void emulate_rdmsr(
        vmcs_n::value_type msr, const rdmsr_handler::handler_delegate_t &d);

    /// Add Read MSR Default Handler
    ///
    /// @expects
    /// @ensures
    ///
    /// @param d the delegate to call when the guest executes rdmsr
    ///
    VIRTUAL void add_default_rdmsr_handler(
        const ::handler_delegate_t &d);

    //--------------------------------------------------------------------------
    // Write MSR
    //--------------------------------------------------------------------------

    /// Trap On Access
    ///
    /// Sets a '1' in the MSR bitmap corresponding with the provided msr. All
    /// attempts made by the guest to read from the provided msr will
    /// trap to hypervisor.
    ///
    /// @expects
    /// @ensures
    ///
    /// @param msr the msr to trap on
    ///
    VIRTUAL void trap_on_wrmsr_access(vmcs_n::value_type msr);

    /// Trap All Write MSR Accesses
    ///
    /// @expects
    /// @ensures
    ///
    VIRTUAL void trap_on_all_wrmsr_accesses();

    /// Pass Through Access
    ///
    /// Sets a '0' in the MSR bitmap corresponding with the provided msr. All
    /// attempts made by the guest to read from the provided msr will be
    /// executed by the guest and will not trap to the hypervisor.
    ///
    /// @expects
    /// @ensures
    ///
    /// @param msr the msr to pass through
    ///
    VIRTUAL void pass_through_wrmsr_access(vmcs_n::value_type msr);

    /// Pass Through All Write MSR Accesses
    ///
    /// @expects
    /// @ensures
    ///
    VIRTUAL void pass_through_all_wrmsr_accesses();

    /// Add Write MSR Handler
    ///
    /// @expects
    /// @ensures
    ///
    /// @param msr the address at which to call the given handler
    /// @param d the delegate to call when a wrmsr_handler exit occurs
    ///
    VIRTUAL void add_wrmsr_handler(
        vmcs_n::value_type msr, const wrmsr_handler::handler_delegate_t &d);

    /// Emulate Write MSR
    ///
    /// Adds a handler, and tells the APIs that full emulation is desired.
    /// This will prevent the real hardware from being touched.
    ///
    /// @expects
    /// @ensures
    ///
    /// @param msr the address at which to call the given handler
    /// @param d the delegate to call when a wrmsr_handler exit occurs
    ///
    VIRTUAL void emulate_wrmsr(
        vmcs_n::value_type msr, const wrmsr_handler::handler_delegate_t &d);

    /// Add Write MSR Default Handler
    ///
    /// @expects
    /// @ensures
    ///
    /// @param d the delegate to call when the guest executes wrmsr
    ///
    VIRTUAL void add_default_wrmsr_handler(
        const ::handler_delegate_t &d);

    //--------------------------------------------------------------------------
    // XSetBV
    //--------------------------------------------------------------------------

    /// Add XSetBV Handler
    ///
    /// @expects
    /// @ensures
    ///
    /// @param d the delegate to call when a xsetbv exit occurs
    ///
    VIRTUAL void add_xsetbv_handler(
        const xsetbv_handler::handler_delegate_t &d);

    //--------------------------------------------------------------------------
    // VMX preemption timer
    //--------------------------------------------------------------------------

    /// Add VMX preemption timer handler
    ///
    /// @expects
    /// @ensures
    ///
    /// @param d the delegate to call when a VMX PET exit occurs
    ///
    VIRTUAL void add_preemption_timer_handler(
        const preemption_timer_handler::handler_delegate_t &d);

    /// Set VMX preemption timer
    ///
    /// @expects
    /// @ensures
    ///
    /// @param val the value to write to the preemption timer
    ///
    VIRTUAL void set_preemption_timer(
        const preemption_timer_handler::value_t val);

    /// Get VMX preemption timer
    ///
    /// @expects
    /// @ensures
    ///
    /// @return the value of the VMX-preemption timer field
    ///
    VIRTUAL preemption_timer_handler::value_t get_preemption_timer();

    /// Enable VMX preemption timer exiting
    ///
    /// @expects
    /// @ensures
    ///
    VIRTUAL void enable_preemption_timer();

    /// Disable VMX preemption timer exiting
    ///
    /// @expects
    /// @ensures
    ///
    VIRTUAL void disable_preemption_timer();

    //==========================================================================
    // EPT
    //==========================================================================

    /// Set EPTP
    ///
    /// Enables EPT and sets the EPTP to point to the provided mmap.
    ///
    /// @expects
    /// @ensures
    ///
    /// @param map The map to set EPTP to.
    ///
    VIRTUAL void set_eptp(ept::mmap &map);

    /// Disable EPT
    ///
    /// @expects
    /// @ensures
    ///
    VIRTUAL void disable_ept();

    //==========================================================================
    // VPID
    //==========================================================================

    /// Enable VPID
    ///
    /// @expects
    /// @ensures
    ///
    VIRTUAL void enable_vpid();

    /// Disable VPID
    ///
    /// @expects
    /// @ensures
    ///
    VIRTUAL void disable_vpid();

    //==========================================================================
    // Helpers
    //==========================================================================

    /// Trap MSR Access
    ///
    /// Sets a '1' in the MSR bitmap corresponding with the provided msr. All
    /// attempts made by the guest to read/write from the provided msr will be
    /// trapped by the hypervisor.
    ///
    /// @expects
    /// @ensures
    ///
    /// @param msr the msr to trap
    ///
    VIRTUAL void trap_on_msr_access(vmcs_n::value_type msr);

    /// Pass Through Access
    ///
    /// Sets a '0' in the MSR bitmap corresponding with the provided msr. All
    /// attempts made by the guest to read/write from the provided msr will be
    /// executed by the guest and will not trap to the hypervisor.
    ///
    /// @expects
    /// @ensures
    ///
    /// @param msr the msr to pass through
    ///
    VIRTUAL void pass_through_msr_access(vmcs_n::value_type msr);

    //==========================================================================
    // Resources
    //==========================================================================

<<<<<<< HEAD
=======
    /// Global State
    ///
    /// @expects
    /// @ensures
    ///
    /// @return the global state object associated with this vCPU.
    ///
    VIRTUAL gsl::not_null<vcpu_global_state_t *> global_state()
    { return m_global_state; }

    /// State
    ///
    /// @expects
    /// @ensures
    ///
    /// @return the state object associated with this vCPU.
    ///
    VIRTUAL gsl::not_null<vcpu_state_t *> state()
    { return m_state.get(); }

>>>>>>> f30c08d0
    /// MSR bitmap
    ///
    /// @expects none
    /// @ensures none
    ///
    /// @return returns the vCPU's msr bitmap
    ///
    VIRTUAL gsl::not_null<uint8_t *> msr_bitmap() const
    { return m_msr_bitmap.get(); }

    /// IO bitmap a
    ///
    /// @expects none
    /// @ensures none
    ///
    /// @return returns the vCPU's io bitmap a
    ///
    VIRTUAL gsl::not_null<uint8_t *> io_bitmap_a() const
    { return m_io_bitmap_a.get(); }

    /// IO bitmap b
    ///
    /// @expects none
    /// @ensures none
    ///
    /// @return returns the vCPU's io bitmap b
    ///
    VIRTUAL gsl::not_null<uint8_t *> io_bitmap_b() const
    { return m_io_bitmap_b.get(); }

    //==========================================================================
    // Memory Mapping
    //==========================================================================

    /// Convert GPA to HPA
    ///
    /// Converts a guest physical address to a host physical address
    /// using EPT. If EPT is not enabled, this function will return
    /// the GPA (as the HPA == the GPA), and "from" will be set to 0 as
    /// this information is not available.
    ///
    /// @expects
    /// @ensures
    ///
    /// @param gpa the guest physical address
    /// @return the resulting host physical address
    ///
    VIRTUAL std::pair<uintptr_t, uintptr_t> gpa_to_hpa(uint64_t gpa);

    /// Convert GPA to HPA
    ///
    /// Converts a guest physical address to a host physical address
    /// using EPT. If EPT is not enabled, this function will return
    /// the GPA (as the HPA == the GPA), and "from" will be set to 0 as
    /// this information is not available.
    ///
    /// @expects
    /// @ensures
    ///
    /// @param gpa the guest physical address
    /// @return the resulting host physical address
    ///
    VIRTUAL std::pair<uintptr_t, uintptr_t> gpa_to_hpa(void *gpa)
    { return gpa_to_hpa(reinterpret_cast<uintptr_t>(gpa)); }

    /// Convert GVA to GPA
    ///
    /// Converts a guest virtual address to a guest physical address
    /// using EPT.
    ///
    /// Note:
    ///
    /// The vCPU must be loaded before this operation can take place
    /// as this function will use VMCS functions.
    ///
    /// @expects
    /// @ensures
    ///
    /// @param gva the guest virtual address
    /// @return the resulting guest physical address
    ///
    VIRTUAL std::pair<uintptr_t, uintptr_t> gva_to_gpa(uint64_t gva);

    /// Convert GVA to GPA
    ///
    /// Converts a guest virtual address to a guest physical address
    /// using EPT.
    ///
    /// Note:
    ///
    /// The vCPU must be loaded before this operation can take place
    /// as this function will use VMCS functions.
    ///
    /// @expects
    /// @ensures
    ///
    /// @param gva the guest virtual address
    /// @return the resulting guest physical address
    ///
    VIRTUAL std::pair<uintptr_t, uintptr_t> gva_to_gpa(void *gva)
    { return gva_to_gpa(reinterpret_cast<uintptr_t>(gva)); }

    /// Convert GVA to HPA
    ///
    /// Converts a guest virtual address to a host physical address
    /// using EPT.
    ///
    /// Note:
    ///
    /// The vCPU must be loaded before this operation can take place
    /// as this function will use VMCS functions.
    ///
    /// @expects
    /// @ensures
    ///
    /// @param gva the guest virtual address
    /// @return the resulting host physical address
    ///
    VIRTUAL std::pair<uintptr_t, uintptr_t> gva_to_hpa(uint64_t gva);

    /// Convert GVA to HPA
    ///
    /// Converts a guest virtual address to a host physical address
    /// using EPT.
    ///
    /// Note:
    ///
    /// The vCPU must be loaded before this operation can take place
    /// as this function will use VMCS functions.
    ///
    /// @expects
    /// @ensures
    ///
    /// @param gva the guest virtual address
    /// @return the resulting host physical address
    ///
    VIRTUAL std::pair<uintptr_t, uintptr_t> gva_to_hpa(void *gva)
    { return gva_to_hpa(reinterpret_cast<uintptr_t>(gva)); }

    /// Map 1g GPA to HPA (Read-Only)
    ///
    /// Maps a 1g guest physical address to a 1g host physical address
    /// using EPT
    ///
    /// @expects
    /// @ensures
    ///
    /// @param gpa the guest physical address
    /// @param hpa the host physical address
    ///
    VIRTUAL void map_1g_ro(uintptr_t gpa, uintptr_t hpa);

    /// Map 2m GPA to HPA (Read-Only)
    ///
    /// Maps a 2m guest physical address to a 2m host physical address
    /// using EPT
    ///
    /// @expects
    /// @ensures
    ///
    /// @param gpa the guest physical address
    /// @param hpa the host physical address
    ///
    VIRTUAL void map_2m_ro(uintptr_t gpa, uintptr_t hpa);

    /// Map 4k GPA to HPA (Read-Only)
    ///
    /// Maps a 4k guest physical address to a 4k host physical address
    /// using EPT
    ///
    /// @expects
    /// @ensures
    ///
    /// @param gpa the guest physical address
    /// @param hpa the host physical address
    ///
    VIRTUAL void map_4k_ro(uintptr_t gpa, uintptr_t hpa);

    /// Map 1g GPA to HPA (Read/Wrtie)
    ///
    /// Maps a 1g guest physical address to a 1g host physical address
    /// using EPT
    ///
    /// @expects
    /// @ensures
    ///
    /// @param gpa the guest physical address
    /// @param hpa the host physical address
    ///
    VIRTUAL void map_1g_rw(uintptr_t gpa, uintptr_t hpa);

    /// Map 2m GPA to HPA (Read/Wrtie)
    ///
    /// Maps a 2m guest physical address to a 2m host physical address
    /// using EPT
    ///
    /// @expects
    /// @ensures
    ///
    /// @param gpa the guest physical address
    /// @param hpa the host physical address
    ///
    VIRTUAL void map_2m_rw(uintptr_t gpa, uintptr_t hpa);

    /// Map 4k GPA to HPA (Read/Wrtie)
    ///
    /// Maps a 4k guest physical address to a 4k host physical address
    /// using EPT
    ///
    /// @expects
    /// @ensures
    ///
    /// @param gpa the guest physical address
    /// @param hpa the host physical address
    ///
    VIRTUAL void map_4k_rw(uintptr_t gpa, uintptr_t hpa);

    /// Map 1g GPA to HPA (Read/Write/Execute)
    ///
    /// Maps a 1g guest physical address to a 1g host physical address
    /// using EPT
    ///
    /// @expects
    /// @ensures
    ///
    /// @param gpa the guest physical address
    /// @param hpa the host physical address
    ///
    VIRTUAL void map_1g_rwe(uintptr_t gpa, uintptr_t hpa);

    /// Map 2m GPA to HPA (Read/Write/Execute)
    ///
    /// Maps a 2m guest physical address to a 2m host physical address
    /// using EPT
    ///
    /// @expects
    /// @ensures
    ///
    /// @param gpa the guest physical address
    /// @param hpa the host physical address
    ///
    VIRTUAL void map_2m_rwe(uintptr_t gpa, uintptr_t hpa);

    /// Map 4k GPA to HPA (Read/Write/Execute)
    ///
    /// Maps a 4k guest physical address to a 4k host physical address
    /// using EPT
    ///
    /// @expects
    /// @ensures
    ///
    /// @param gpa the guest physical address
    /// @param hpa the host physical address
    ///
    VIRTUAL void map_4k_rwe(uintptr_t gpa, uintptr_t hpa);

    /// Map HPA (1g)
    ///
    /// Map a 1g host physical address into the VMM. The result of this
    /// function is a unique_map that will unmap when scope is lost, and
    /// provides the ability to access the HPA using the provided HVA.
    ///
    /// @expects hpa is 1g page aligned
    /// @expects hpa != 0
    /// @ensures
    ///
    /// @param hpa the guest physical address
    /// @return a unique_map that can be used to access the hpa
    ///
    template<typename T>
    auto map_hpa_1g(uintptr_t hpa)
    {
        using namespace ::x64::pdpt;

        expects(bfn::lower(hpa, from) == 0);
        expects(bfn::upper(hpa, from) != 0);

        auto hva = g_mm->alloc_map(page_size);
        g_cr3->map_1g(hva, hpa);

        return x64::unique_map<T>(
                   static_cast<T *>(hva),
                   x64::unmapper(hva, page_size)
               );
    }

    /// Map HPA (1g)
    ///
    /// Map a 1g host physical address into the VMM. The result of this
    /// function is a unique_map that will unmap when scope is lost, and
    /// provides the ability to access the HPA using the provided HVA.
    ///
    /// @expects hpa is 1g page aligned
    /// @expects hpa != 0
    /// @ensures
    ///
    /// @param hpa the guest physical address
    /// @return a unique_map that can be used to access the hpa
    ///
    template<typename T>
    auto map_hpa_1g(void *hpa)
    { return map_hpa_1g<T>(reinterpret_cast<uintptr_t>(hpa)); }

    /// Map HPA (2m)
    ///
    /// Map a 2m host physical address into the VMM. The result of this
    /// function is a unique_map that will unmap when scope is lost, and
    /// provides the ability to access the HPA using the provided HVA.
    ///
    /// @expects hpa is 2m page aligned
    /// @expects hpa != 0
    /// @ensures
    ///
    /// @param hpa the guest physical address
    /// @return a unique_map that can be used to access the hpa
    ///
    template<typename T>
    auto map_hpa_2m(uintptr_t hpa)
    {
        using namespace ::x64::pd;

        expects(bfn::lower(hpa, from) == 0);
        expects(bfn::upper(hpa, from) != 0);

        auto hva = g_mm->alloc_map(page_size);
        g_cr3->map_2m(hva, hpa);

        return x64::unique_map<T>(
                   static_cast<T *>(hva),
                   x64::unmapper(hva, page_size)
               );
    }

    /// Map HPA (2m)
    ///
    /// Map a 2m host physical address into the VMM. The result of this
    /// function is a unique_map that will unmap when scope is lost, and
    /// provides the ability to access the HPA using the provided HVA.
    ///
    /// @expects hpa is 2m page aligned
    /// @expects hpa != 0
    /// @ensures
    ///
    /// @param hpa the guest physical address
    /// @return a unique_map that can be used to access the hpa
    ///
    template<typename T>
    auto map_hpa_2m(void *hpa)
    { return map_hpa_2m<T>(reinterpret_cast<uintptr_t>(hpa)); }

    /// Map HPA (4k)
    ///
    /// Map a 4k host physical address into the VMM. The result of this
    /// function is a unique_map that will unmap when scope is lost, and
    /// provides the ability to access the HPA using the provided HVA.
    ///
    /// @expects hpa is 4k page aligned
    /// @expects hpa != 0
    /// @ensures
    ///
    /// @param hpa the guest physical address
    /// @return a unique_map that can be used to access the hpa
    ///
    template<typename T>
    auto map_hpa_4k(uintptr_t hpa)
    {
        using namespace ::x64::pt;

        expects(bfn::lower(hpa, from) == 0);
        expects(bfn::upper(hpa, from) != 0);

        auto hva = g_mm->alloc_map(page_size);
        g_cr3->map_4k(hva, hpa);

        return x64::unique_map<T>(
                   static_cast<T *>(hva),
                   x64::unmapper(hva, page_size)
               );
    }

    /// Map HPA (4k)
    ///
    /// Map a 4k host physical address into the VMM. The result of this
    /// function is a unique_map that will unmap when scope is lost, and
    /// provides the ability to access the HPA using the provided HVA.
    ///
    /// @expects hpa is 4k page aligned
    /// @expects hpa != 0
    /// @ensures
    ///
    /// @param hpa the guest physical address
    /// @return a unique_map that can be used to access the hpa
    ///
    template<typename T>
    auto map_hpa_4k(void *hpa)
    { return map_hpa_4k<T>(reinterpret_cast<uintptr_t>(hpa)); }

    /// Map GPA (1g)
    ///
    /// Map a 1g guest physical address into the VMM. The result of this
    /// function is a unique_map that will unmap when scope is lost, and
    /// provides the ability to access the GPA using the provided HVA.
    ///
    /// @expects gpa is 1g page aligned
    /// @expects gpa != 0
    /// @ensures
    ///
    /// @param gpa the guest physical address
    /// @return a unique_map that can be used to access the gpa
    ///
    template<typename T>
    auto map_gpa_1g(uintptr_t gpa)
    {
        using namespace ::x64::pdpt;

        expects(bfn::lower(gpa, from) == 0);
        expects(bfn::upper(gpa, from) != 0);

        return map_hpa_1g<T>(this->gpa_to_hpa(gpa).first);
    }

    /// Map GPA (1g)
    ///
    /// Map a 1g guest physical address into the VMM. The result of this
    /// function is a unique_map that will unmap when scope is lost, and
    /// provides the ability to access the GPA using the provided HVA.
    ///
    /// @expects gpa is 1g page aligned
    /// @expects gpa != 0
    /// @ensures
    ///
    /// @param gpa the guest physical address
    /// @return a unique_map that can be used to access the gpa
    ///
    template<typename T>
    auto map_gpa_1g(void *gpa)
    { return map_gpa_1g<T>(reinterpret_cast<uintptr_t>(gpa)); }

    /// Map GPA (2m)
    ///
    /// Map a 2m guest physical address into the VMM. The result of this
    /// function is a unique_map that will unmap when scope is lost, and
    /// provides the ability to access the GPA using the provided HVA.
    ///
    /// @expects gpa is 2m page aligned
    /// @expects gpa != 0
    /// @ensures
    ///
    /// @param gpa the guest physical address
    /// @return a unique_map that can be used to access the gpa
    ///
    template<typename T>
    auto map_gpa_2m(uintptr_t gpa)
    {
        using namespace ::x64::pd;

        expects(bfn::lower(gpa, from) == 0);
        expects(bfn::upper(gpa, from) != 0);

        return map_hpa_2m<T>(this->gpa_to_hpa(gpa).first);
    }

    /// Map GPA (2m)
    ///
    /// Map a 2m guest physical address into the VMM. The result of this
    /// function is a unique_map that will unmap when scope is lost, and
    /// provides the ability to access the GPA using the provided HVA.
    ///
    /// @expects gpa is 2m page aligned
    /// @expects gpa != 0
    /// @ensures
    ///
    /// @param gpa the guest physical address
    /// @return a unique_map that can be used to access the gpa
    ///
    template<typename T>
    auto map_gpa_2m(void *gpa)
    { return map_gpa_2m<T>(reinterpret_cast<uintptr_t>(gpa)); }

    /// Map GPA (4k)
    ///
    /// Map a 4k guest physical address into the VMM. The result of this
    /// function is a unique_map that will unmap when scope is lost, and
    /// provides the ability to access the GPA using the provided HVA.
    ///
    /// @expects gpa is 4k page aligned
    /// @expects gpa != 0
    /// @ensures
    ///
    /// @param gpa the guest physical address
    /// @return a unique_map that can be used to access the gpa
    ///
    template<typename T>
    auto map_gpa_4k(uintptr_t gpa)
    {
        using namespace ::x64::pt;

        expects(bfn::lower(gpa, from) == 0);
        expects(bfn::upper(gpa, from) != 0);

        return map_hpa_4k<T>(this->gpa_to_hpa(gpa).first);
    }

    /// Map GPA (4k)
    ///
    /// Map a 4k guest physical address into the VMM. The result of this
    /// function is a unique_map that will unmap when scope is lost, and
    /// provides the ability to access the GPA using the provided HVA.
    ///
    /// @expects gpa is 4k page aligned
    /// @expects gpa != 0
    /// @ensures
    ///
    /// @param gpa the guest physical address
    /// @return a unique_map that can be used to access the gpa
    ///
    template<typename T>
    auto map_gpa_4k(void *gpa)
    { return map_gpa_4k<T>(reinterpret_cast<uintptr_t>(gpa)); }

    /// Map GPA (4k)
    ///
    /// Map a 4k guest physical address into the VMM. The result of this
    /// function is a unique_map that will unmap when scope is lost, and
    /// provides the ability to access the GPA using the provided HVA.
    ///
    /// Note:
    ///
    /// This version of the map function will map a contiguous len number
    /// of bytes. The provided address does not have to be aligned, and the
    /// resulting HVA will have the same page offset as the provided GPA.
    ///
    /// @expects gpa != 0
    /// @expects len != 0
    /// @ensures
    ///
    /// @param gpa the guest physical address
    /// @param len the number elements to map. This is not in bytes.
    /// @return a unique_map that can be used to access the gpa
    ///
    template<typename T>
    auto map_gpa_4k(uintptr_t gpa, std::size_t len)
    {
        using namespace ::x64::pt;

        expects(gpa != 0);
        expects(len != 0);

        auto gpa_offset = bfn::lower(gpa);
        gpa = bfn::upper(gpa);

        len *= sizeof(T);
        len += gpa_offset;
        if (bfn::lower(len) != 0) {
            len += page_size - bfn::lower(len);
        }

        auto hva = g_mm->alloc_map(len);

        for (std::size_t bytes = 0; bytes < len; bytes += page_size) {
            auto gpa_addr = gpa + bytes;
            auto hva_addr = reinterpret_cast<uintptr_t>(hva) + bytes;

            g_cr3->map_4k(hva_addr, this->gpa_to_hpa(gpa_addr).first);
        }

        return x64::unique_map<T>(
                   reinterpret_cast<T *>(reinterpret_cast<uintptr_t>(hva) + gpa_offset),
                   x64::unmapper(hva, len)
               );
    }

    /// Map GPA (4k)
    ///
    /// Map a 4k guest physical address into the VMM. The result of this
    /// function is a unique_map that will unmap when scope is lost, and
    /// provides the ability to access the GPA using the provided HVA.
    ///
    /// Note:
    ///
    /// This version of the map function will map a contiguous len number
    /// of bytes. The provided address does not have to be aligned, and the
    /// resulting HVA will have the same page offset as the provided GPA.
    ///
    /// @expects gpa != 0
    /// @expects len != 0
    /// @ensures
    ///
    /// @param gpa the guest physical address
    /// @param len the number elements to map. This is not in bytes.
    /// @return a unique_map that can be used to access the gpa
    ///
    template<typename T>
    auto map_gpa_4k(void *gpa, std::size_t len)
    { return map_gpa_4k<T>(reinterpret_cast<uintptr_t>(gpa), len); }

    /// Map GVA (4k)
    ///
    /// Map a 4k guest virtual address into the VMM. The result of this
    /// function is a unique_map that will unmap when scope is lost, and
    /// provides the ability to access the GVA using the provided HVA.
    ///
    /// Note:
    ///
    /// This version of the map function will map a contiguous len number
    /// of bytes. The provided address does not have to be aligned, and the
    /// resulting HVA will have the same page offset as the provided GVA.
    ///
    /// @expects gva != 0
    /// @expects len != 0
    /// @ensures
    ///
    /// @param gva the guest virtual address
    /// @param len the number elements to map. This is not in bytes.
    /// @return a unique_map that can be used to access the gpa
    ///
    template<typename T>
    auto map_gva_4k(uintptr_t gva, std::size_t len)
    {
        using namespace ::x64::pt;

        if (vmcs_n::guest_cr0::paging::is_disabled()) {
            return map_gpa_4k<T>(gva, len);
        }

        expects(gva != 0);
        expects(len != 0);

        auto gva_offset = bfn::lower(gva);
        gva = bfn::upper(gva);

        len *= sizeof(T);
        len += gva_offset;
        if (bfn::lower(len) != 0) {
            len += page_size - bfn::lower(len);
        }

        auto hva = g_mm->alloc_map(len);

        for (auto bytes = 0ULL; bytes < len; bytes += page_size) {
            auto gva_addr = gva + bytes;
            auto hva_addr = reinterpret_cast<uintptr_t>(hva) + bytes;

            g_cr3->map_4k(hva_addr, this->gva_to_hpa(gva_addr).first);
        }

        return x64::unique_map<T>(
                   reinterpret_cast<T *>(reinterpret_cast<uintptr_t>(hva) + gva_offset),
                   x64::unmapper(hva, len)
               );
    }

    /// Map GVA (4k)
    ///
    /// Map a 4k guest virtual address into the VMM. The result of this
    /// function is a unique_map that will unmap when scope is lost, and
    /// provides the ability to access the GVA using the provided HVA.
    ///
    /// Note:
    ///
    /// This version of the map function will map a contiguous len number
    /// of bytes. The provided address does not have to be aligned, and the
    /// resulting HVA will have the same page offset as the provided GVA.
    ///
    /// @expects gva != 0
    /// @expects len != 0
    /// @ensures
    ///
    /// @param gva the guest virtual address
    /// @param len the number elements to map. This is not in bytes.
    /// @return a unique_map that can be used to access the gpa
    ///
    template<typename T>
    auto map_gva_4k(void *gva, std::size_t len)
    { return map_gva_4k<T>(reinterpret_cast<uintptr_t>(gva), len); }

    /// Map Argument (4k)
    ///
    /// Map a 4k guest virtual address into the VMM. The result of this
    /// function is a unique_map that will unmap when scope is lost, and
    /// provides the ability to access the GVA using the provided HVA.
    ///
    /// Note:
    ///
    /// This version of the map function will map a contiguous len number
    /// of bytes. The provided address does not have to be aligned, and the
    /// resulting HVA will have the same page offset as the provided GVA.
    ///
    /// @expects gva != 0
    /// @expects len != 0
    /// @ensures
    ///
    /// @param gva the guest virtual address
    /// @return a unique_map that can be used to access the gpa
    ///
    template<typename T>
    auto map_arg(uintptr_t gva)
    { return map_gva_4k<T>(gva, 1); }

    /// Map Argument (4k)
    ///
    /// Map a 4k guest virtual address into the VMM. The result of this
    /// function is a unique_map that will unmap when scope is lost, and
    /// provides the ability to access the GVA using the provided HVA.
    ///
    /// Note:
    ///
    /// This version of the map function will map a contiguous len number
    /// of bytes. The provided address does not have to be aligned, and the
    /// resulting HVA will have the same page offset as the provided GVA.
    ///
    /// @expects gva != 0
    /// @expects len != 0
    /// @ensures
    ///
    /// @param gva the guest virtual address
    /// @return a unique_map that can be used to access the gpa
    ///
    template<typename T>
    auto map_arg(void *gva)
    { return map_gva_4k<T>(gva, 1); }

private:

    uintptr_t get_entry(uintptr_t tble_gpa, std::ptrdiff_t index);

public:

    /// @cond

    /// vCPU Registers
    ///
    /// These functions read/write the register values of the vCPU. Some of
    /// these functions will touch the save state while others will read/write
    /// to the VMCS which means that the vCPU must be loaded prior to touching
    /// those registers. Care should be taken to ensure that loading the vCPU
    /// is kept at a minimum while at the same time ensuring that the right
    /// VMCS is being modified.
    ///

    VIRTUAL uint64_t gdt_base() const noexcept;
    VIRTUAL void set_gdt_base(uint64_t val) noexcept;
    VIRTUAL uint64_t gdt_limit() const noexcept;
    VIRTUAL void set_gdt_limit(uint64_t val) noexcept;
    VIRTUAL uint64_t idt_base() const noexcept;
    VIRTUAL void set_idt_base(uint64_t val) noexcept;
    VIRTUAL uint64_t idt_limit() const noexcept;
    VIRTUAL void set_idt_limit(uint64_t val) noexcept;
    VIRTUAL uint64_t cr0() const noexcept;
    VIRTUAL void set_cr0(uint64_t val) noexcept;
    VIRTUAL uint64_t cr3() const noexcept;
    VIRTUAL void set_cr3(uint64_t val) noexcept;
    VIRTUAL uint64_t cr4() const noexcept;
    VIRTUAL void set_cr4(uint64_t val) noexcept;
    VIRTUAL uint64_t ia32_efer() const noexcept;
    VIRTUAL void set_ia32_efer(uint64_t val) noexcept;
    VIRTUAL uint64_t ia32_pat() const noexcept;
    VIRTUAL void set_ia32_pat(uint64_t val) noexcept;

    VIRTUAL uint64_t es_selector() const noexcept;
    VIRTUAL void set_es_selector(uint64_t val) noexcept;
    VIRTUAL uint64_t es_base() const noexcept;
    VIRTUAL void set_es_base(uint64_t val) noexcept;
    VIRTUAL uint64_t es_limit() const noexcept;
    VIRTUAL void set_es_limit(uint64_t val) noexcept;
    VIRTUAL uint64_t es_access_rights() const noexcept;
    VIRTUAL void set_es_access_rights(uint64_t val) noexcept;
    VIRTUAL uint64_t cs_selector() const noexcept;
    VIRTUAL void set_cs_selector(uint64_t val) noexcept;
    VIRTUAL uint64_t cs_base() const noexcept;
    VIRTUAL void set_cs_base(uint64_t val) noexcept;
    VIRTUAL uint64_t cs_limit() const noexcept;
    VIRTUAL void set_cs_limit(uint64_t val) noexcept;
    VIRTUAL uint64_t cs_access_rights() const noexcept;
    VIRTUAL void set_cs_access_rights(uint64_t val) noexcept;
    VIRTUAL uint64_t ss_selector() const noexcept;
    VIRTUAL void set_ss_selector(uint64_t val) noexcept;
    VIRTUAL uint64_t ss_base() const noexcept;
    VIRTUAL void set_ss_base(uint64_t val) noexcept;
    VIRTUAL uint64_t ss_limit() const noexcept;
    VIRTUAL void set_ss_limit(uint64_t val) noexcept;
    VIRTUAL uint64_t ss_access_rights() const noexcept;
    VIRTUAL void set_ss_access_rights(uint64_t val) noexcept;
    VIRTUAL uint64_t ds_selector() const noexcept;
    VIRTUAL void set_ds_selector(uint64_t val) noexcept;
    VIRTUAL uint64_t ds_base() const noexcept;
    VIRTUAL void set_ds_base(uint64_t val) noexcept;
    VIRTUAL uint64_t ds_limit() const noexcept;
    VIRTUAL void set_ds_limit(uint64_t val) noexcept;
    VIRTUAL uint64_t ds_access_rights() const noexcept;
    VIRTUAL void set_ds_access_rights(uint64_t val) noexcept;
    VIRTUAL uint64_t fs_selector() const noexcept;
    VIRTUAL void set_fs_selector(uint64_t val) noexcept;
    VIRTUAL uint64_t fs_base() const noexcept;
    VIRTUAL void set_fs_base(uint64_t val) noexcept;
    VIRTUAL uint64_t fs_limit() const noexcept;
    VIRTUAL void set_fs_limit(uint64_t val) noexcept;
    VIRTUAL uint64_t fs_access_rights() const noexcept;
    VIRTUAL void set_fs_access_rights(uint64_t val) noexcept;
    VIRTUAL uint64_t gs_selector() const noexcept;
    VIRTUAL void set_gs_selector(uint64_t val) noexcept;
    VIRTUAL uint64_t gs_base() const noexcept;
    VIRTUAL void set_gs_base(uint64_t val) noexcept;
    VIRTUAL uint64_t gs_limit() const noexcept;
    VIRTUAL void set_gs_limit(uint64_t val) noexcept;
    VIRTUAL uint64_t gs_access_rights() const noexcept;
    VIRTUAL void set_gs_access_rights(uint64_t val) noexcept;
    VIRTUAL uint64_t tr_selector() const noexcept;
    VIRTUAL void set_tr_selector(uint64_t val) noexcept;
    VIRTUAL uint64_t tr_base() const noexcept;
    VIRTUAL void set_tr_base(uint64_t val) noexcept;
    VIRTUAL uint64_t tr_limit() const noexcept;
    VIRTUAL void set_tr_limit(uint64_t val) noexcept;
    VIRTUAL uint64_t tr_access_rights() const noexcept;
    VIRTUAL void set_tr_access_rights(uint64_t val) noexcept;
    VIRTUAL uint64_t ldtr_selector() const noexcept;
    VIRTUAL void set_ldtr_selector(uint64_t val) noexcept;
    VIRTUAL uint64_t ldtr_base() const noexcept;
    VIRTUAL void set_ldtr_base(uint64_t val) noexcept;
    VIRTUAL uint64_t ldtr_limit() const noexcept;
    VIRTUAL void set_ldtr_limit(uint64_t val) noexcept;
    VIRTUAL uint64_t ldtr_access_rights() const noexcept;
    VIRTUAL void set_ldtr_access_rights(uint64_t val) noexcept;

    /// @endcond

public:

    // REMOVE ME
    uint64_t m_gr1{};
    uint64_t m_gr2{};
    uint64_t gr1() const noexcept
    { return m_gr1; }
    void set_gr1(uint64_t val) noexcept
    { m_gr1 = val; }
    uint64_t gr2() const noexcept
    { return m_gr2; }
    void set_gr2(uint64_t val) noexcept
    { m_gr2 = val; }
    // REMOVE ME

private:

<<<<<<< HEAD
    std::unique_ptr<vmx> m_vmx;

    vmcs m_vmcs;
    exit_handler m_exit_handler;
=======
    vcpu_global_state_t *m_global_state{};
    std::unique_ptr<vcpu_state_t> m_state;
>>>>>>> f30c08d0

    page_ptr<uint8_t> m_msr_bitmap;
    page_ptr<uint8_t> m_io_bitmap_a;
    page_ptr<uint8_t> m_io_bitmap_b;

    std::unique_ptr<gsl::byte[]> m_ist1;
    std::unique_ptr<gsl::byte[]> m_stack;

    x64::tss m_host_tss{};
    x64::gdt m_host_gdt{512};
    x64::idt m_host_idt{256};

    control_register_handler m_control_register_handler;
<<<<<<< HEAD
    ept_misconfiguration_handler m_ept_misconfiguration_handler;
=======
    cpuid_handler m_cpuid_handler;
>>>>>>> f30c08d0
    ept_violation_handler m_ept_violation_handler;
    external_interrupt_handler m_external_interrupt_handler;
    init_signal_handler m_init_signal_handler;
    interrupt_window_handler m_interrupt_window_handler;
    io_instruction_handler m_io_instruction_handler;
    monitor_trap_handler m_monitor_trap_handler;
    nmi_window_handler m_nmi_window_handler;
    nmi_handler m_nmi_handler;
    preemption_timer_handler m_preemption_timer_handler;
    rdmsr_handler m_rdmsr_handler;
    sipi_signal_handler m_sipi_signal_handler;
    wrmsr_handler m_wrmsr_handler;
    xsetbv_handler m_xsetbv_handler;

    ept_handler m_ept_handler;
    microcode_handler m_microcode_handler;
    vpid_handler m_vpid_handler;

private:

    bool m_launched{false};

    std::list<vcpu_delegate_t> m_launch_delegates{};
    std::list<vcpu_delegate_t> m_resume_delegates{};
    std::list<vcpu_delegate_t> m_clear_delegates{};

    ept::mmap *m_mmap{};
};

}

#endif<|MERGE_RESOLUTION|>--- conflicted
+++ resolved
@@ -29,11 +29,6 @@
 #include "implementation/state.h"
 
 #include "vmexit/control_register.h"
-<<<<<<< HEAD
-#include "vmexit/ept_misconfiguration.h"
-=======
-#include "vmexit/cpuid.h"
->>>>>>> f30c08d0
 #include "vmexit/ept_violation.h"
 #include "vmexit/external_interrupt.h"
 #include "vmexit/init_signal.h"
@@ -374,77 +369,6 @@
     VIRTUAL void execute_wrcr4();
 
     //--------------------------------------------------------------------------
-<<<<<<< HEAD
-    // EPT Misconfiguration
-    //--------------------------------------------------------------------------
-
-    /// Add EPT Misconfiguration Handler
-=======
-    // CPUID
-    //--------------------------------------------------------------------------
-
-    /// Add CPUID Handler
-    ///
-    /// Add a delegate to handle a CPUID VM exit. Your handler should always
-    /// return false unless you need to override the default behavior of the
-    /// base hypervisor. For more information, please see the CPUID VM exit
-    /// handler for details.
-    ///
-    /// @expects
-    /// @ensures
-    ///
-    /// @param leaf the leaf to call d on
-    /// @param d the delegate to call on the vm exit
-    ///
-    VIRTUAL void add_cpuid_handler(
-        cpuid_handler::leaf_t leaf, const handler_delegate_t &d);
-
-    /// Add Emulate
-    ///
-    /// Emulate the exeuction of the CPUID instruction. For more information
-    /// please see the CPUID VM exit handler for details. Generally speaking,
-    /// you should typically use add_handler() instead.
-    ///
-    /// @expects
-    /// @ensures
-    ///
-    /// @param leaf the leaf to call d on
-    /// @param d the delegate to call on the vm exit
-    ///
-    VIRTUAL void add_cpuid_emulator(
-        cpuid_handler::leaf_t leaf, const handler_delegate_t &d);
-
-    /// Execute CPUID
-    ///
-    /// Executes the CPUID instruction, and populates the vCPU's registers.
-    /// For more information, please see the CPUID VM exit handler's
-    /// documentation.
->>>>>>> f30c08d0
-    ///
-    /// @expects
-    /// @ensures
-    ///
-<<<<<<< HEAD
-    /// @param d the delegate to call when an exit occurs
-    ///
-    VIRTUAL void add_ept_misconfiguration_handler(
-        const ept_misconfiguration_handler::handler_delegate_t &d);
-=======
-    VIRTUAL void execute_cpuid();
-
-    /// Enable Whitelisting
-    ///
-    /// Ensures that if a VM exit occurs, that an emulator must be registered
-    /// for the exit. If an emulator is not registered, the VM exit is
-    /// reported as unhandled.
-    ///
-    /// @expects
-    /// @ensures
-    ///
-    VIRTUAL void enable_cpuid_whitelisting() noexcept;
->>>>>>> f30c08d0
-
-    //--------------------------------------------------------------------------
     // EPT Violation
     //--------------------------------------------------------------------------
 
@@ -1013,29 +937,6 @@
     // Resources
     //==========================================================================
 
-<<<<<<< HEAD
-=======
-    /// Global State
-    ///
-    /// @expects
-    /// @ensures
-    ///
-    /// @return the global state object associated with this vCPU.
-    ///
-    VIRTUAL gsl::not_null<vcpu_global_state_t *> global_state()
-    { return m_global_state; }
-
-    /// State
-    ///
-    /// @expects
-    /// @ensures
-    ///
-    /// @return the state object associated with this vCPU.
-    ///
-    VIRTUAL gsl::not_null<vcpu_state_t *> state()
-    { return m_state.get(); }
-
->>>>>>> f30c08d0
     /// MSR bitmap
     ///
     /// @expects none
@@ -1879,16 +1780,6 @@
 
 private:
 
-<<<<<<< HEAD
-    std::unique_ptr<vmx> m_vmx;
-
-    vmcs m_vmcs;
-    exit_handler m_exit_handler;
-=======
-    vcpu_global_state_t *m_global_state{};
-    std::unique_ptr<vcpu_state_t> m_state;
->>>>>>> f30c08d0
-
     page_ptr<uint8_t> m_msr_bitmap;
     page_ptr<uint8_t> m_io_bitmap_a;
     page_ptr<uint8_t> m_io_bitmap_b;
@@ -1901,11 +1792,6 @@
     x64::idt m_host_idt{256};
 
     control_register_handler m_control_register_handler;
-<<<<<<< HEAD
-    ept_misconfiguration_handler m_ept_misconfiguration_handler;
-=======
-    cpuid_handler m_cpuid_handler;
->>>>>>> f30c08d0
     ept_violation_handler m_ept_violation_handler;
     external_interrupt_handler m_external_interrupt_handler;
     init_signal_handler m_init_signal_handler;
