//
// Bareflank Hypervisor
//
// Copyright (C) 2015 Assured Information Security, Inc.
// Author: Rian Quinn        <quinnr@ainfosec.com>
// Author: Brendan Kerrigan  <kerriganb@ainfosec.com>
//
// This library is free software; you can redistribute it and/or
// modify it under the terms of the GNU Lesser General Public
// License as published by the Free Software Foundation; either
// version 2.1 of the License, or (at your option) any later version.
//
// This library is distributed in the hope that it will be useful,
// but WITHOUT ANY WARRANTY; without even the implied warranty of
// MERCHANTABILITY or FITNESS FOR A PARTICULAR PURPOSE. See the GNU
// Lesser General Public License for more details.
//
// You should have received a copy of the GNU Lesser General Public
// License along with this library; if not, write to the Free Software
// Foundation, Inc., 51 Franklin Street, Fifth Floor, Boston, MA 02110-1301 USA

#ifndef VCPU_INTEL_X64_H
#define VCPU_INTEL_X64_H

#include <vcpu/vcpu.h>

#include <vmxon/vmxon_intel_x64.h>
#include <vmcs/vmcs_intel_x64.h>
#include <exit_handler/exit_handler_intel_x64.h>
#include <intrinsics/intrinsics_intel_x64.h>

class vcpu_intel_x64 : public vcpu
{
public:

    /// Constructor
    ///
    /// Creates a vCPU with the provided id and default resources.
    ///
    /// @param id the id of the vcpu
    ///
    vcpu_intel_x64(int64_t id);

    /// Override Constructor
    ///
    /// Creates a vCPU with the provided resources. This constructor
    /// provides a means to override and repalce the internal resources of the
    /// vCPU. Note that if one of the resources is set to NULL, a default
    /// will be constructed in it's place, providing a means to select which
    /// internal components to override.
    ///
    /// @param id the id of the vcpu
    /// @param debug_ring the debug ring the vcpu should use
    /// @param vmxon the vmxon the vcpu should use
    /// @param vmcs the vmcs the vcpu should use
    /// @param exit_handler the exit handler the vcpu should use
    /// @param intrinsics the intrinsics the vcpu should use
    ///
    vcpu_intel_x64(int64_t id,
<<<<<<< HEAD
                   debug_ring *debug_ring,
                   vmxon_intel_x64 *vmxon,
                   vmcs_intel_x64 *vmcs,
                   exit_handler_intel_x64 *exit_handler,
                   intrinsics_intel_x64 *intrinsics);
=======
                   const std::shared_ptr<debug_ring> &debug_ring,
                   const std::shared_ptr<vmxon_intel_x64> &vmxon,
                   const std::shared_ptr<vmcs_intel_x64> &vmcs,
                   const std::shared_ptr<exit_handler_intel_x64> &exit_handler,
                   const std::shared_ptr<intrinsics_intel_x64> &intrinsics);
>>>>>>> 47a44d03

    /// Destructor
    ///
    virtual ~vcpu_intel_x64() {}

    /// Start
    ///
    /// Starts the vCPU.
    ///
    virtual void start() override;

    /// Dispatch
    ///
    /// Dispatches the exit handler for the vCPU.
    ///
    virtual void dispatch() override
    { m_exit_handler->dispatch(); }

    /// Stop
    ///
    /// Stops the vCPU.
    ///
    virtual void stop() override
    { m_vmxon->stop(); }

    /// Halt
    ///
    /// Halts the vCPU.
<<<<<<< HEAD
    ///
    /// @return success on success, failure otherwise
    ///
    virtual vcpu_error::type halt() override;

    /// promote
=======
>>>>>>> 47a44d03
    ///
    virtual void halt() override
    { m_intrinsics->stop(); }

    /// Promote
    ///
    /// Promote the vCPU to host CPU state
    ///
    virtual void promote() override
    { m_vmcs->promote(); }

private:
<<<<<<< HEAD
    vmxon_intel_x64 *m_vmxon;
    vmcs_intel_x64 *m_vmcs;
    exit_handler_intel_x64 *m_exit_handler;
    intrinsics_intel_x64 *m_intrinsics;
=======

    std::shared_ptr<vmxon_intel_x64> m_vmxon;
    std::shared_ptr<vmcs_intel_x64> m_vmcs;
    std::shared_ptr<exit_handler_intel_x64> m_exit_handler;
    std::shared_ptr<intrinsics_intel_x64> m_intrinsics;
>>>>>>> 47a44d03
};

#endif<|MERGE_RESOLUTION|>--- conflicted
+++ resolved
@@ -57,19 +57,11 @@
     /// @param intrinsics the intrinsics the vcpu should use
     ///
     vcpu_intel_x64(int64_t id,
-<<<<<<< HEAD
-                   debug_ring *debug_ring,
-                   vmxon_intel_x64 *vmxon,
-                   vmcs_intel_x64 *vmcs,
-                   exit_handler_intel_x64 *exit_handler,
-                   intrinsics_intel_x64 *intrinsics);
-=======
                    const std::shared_ptr<debug_ring> &debug_ring,
                    const std::shared_ptr<vmxon_intel_x64> &vmxon,
                    const std::shared_ptr<vmcs_intel_x64> &vmcs,
                    const std::shared_ptr<exit_handler_intel_x64> &exit_handler,
                    const std::shared_ptr<intrinsics_intel_x64> &intrinsics);
->>>>>>> 47a44d03
 
     /// Destructor
     ///
@@ -98,15 +90,6 @@
     /// Halt
     ///
     /// Halts the vCPU.
-<<<<<<< HEAD
-    ///
-    /// @return success on success, failure otherwise
-    ///
-    virtual vcpu_error::type halt() override;
-
-    /// promote
-=======
->>>>>>> 47a44d03
     ///
     virtual void halt() override
     { m_intrinsics->stop(); }
@@ -119,18 +102,11 @@
     { m_vmcs->promote(); }
 
 private:
-<<<<<<< HEAD
-    vmxon_intel_x64 *m_vmxon;
-    vmcs_intel_x64 *m_vmcs;
-    exit_handler_intel_x64 *m_exit_handler;
-    intrinsics_intel_x64 *m_intrinsics;
-=======
 
     std::shared_ptr<vmxon_intel_x64> m_vmxon;
     std::shared_ptr<vmcs_intel_x64> m_vmcs;
     std::shared_ptr<exit_handler_intel_x64> m_exit_handler;
     std::shared_ptr<intrinsics_intel_x64> m_intrinsics;
->>>>>>> 47a44d03
 };
 
 #endif