--- conflicted
+++ resolved
@@ -45,10 +45,6 @@
 
     std::cout.init();
 
-<<<<<<< HEAD
-    vmm_intel_x64::instance().init(&intrinsics_intel_x64::instance());
-    vmm_intel_x64::instance().start();
-=======
     if (memory_manager::instance().init() != memory_manager_error::success)
         return VMM_ERROR_MEMORY_MANAGER_FAILED;
 
@@ -59,7 +55,9 @@
         if (memory_manager::instance().add_page(pg) != memory_manager_error::success)
             return VMM_ERROR_INVALID_PAGES;
     }
->>>>>>> 15f47bbc
+
+    vmm_intel_x64::instance().init(&intrinsics_intel_x64::instance());
+    vmm_intel_x64::instance().start();
 
     return 0;
 }
