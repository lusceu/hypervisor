--- conflicted
+++ resolved
@@ -53,13 +53,8 @@
 {
     using namespace vmcs_n::exit_reason;
 
-<<<<<<< HEAD
-    vcpu->add_handler(
-        basic_exit_reason::cpuid, ::handler_delegate_t::create<handle_cpuid>()
-=======
     vcpu->add_exit_handler_for_reason(
         cpuid, ::handler_delegate_t::create<handle_cpuid>()
->>>>>>> f30c08d0
     );
 
     vcpu->set_data<uint64_t>(0);
