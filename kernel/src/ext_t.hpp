--- conflicted
+++ resolved
@@ -1557,11 +1557,7 @@
         /// <!-- inputs/outputs -->
         ///   @tparam TLS_CONCEPT defines the type of TLS block to use
         ///   @param tls the current TLS block
-<<<<<<< HEAD
-        ///   @param exit_reason the exit reason associated with the VMExit
-=======
         ///   @param exit_reason the reason for the VMExit
->>>>>>> 3a8b732d
         ///   @return Returns bsl::errc_success on success, bsl::errc_failure
         ///     otherwise
         ///
